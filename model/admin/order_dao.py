--- conflicted
+++ resolved
@@ -117,11 +117,7 @@
             cursor.execute(total_count_sql, data)
             count = cursor.fetchall()
 
-<<<<<<< HEAD
-            return {'total_count': count[0]['total_count'],'order_lists': list}
-=======
             return {'total_count': count[0]['total_count'], 'order_lists': list}
-
 
 
     def update_order_status_dao(self, connection, data):
@@ -506,5 +502,4 @@
         with connection.cursor(pymysql.cursors.DictCursor) as cursor:
             affect_row = cursor.execute(sql, data)
             if affect_row == 0:
-                raise DeniedUpdate('denied to update')
->>>>>>> 3d722c4f
+                raise DeniedUpdate('denied to update')