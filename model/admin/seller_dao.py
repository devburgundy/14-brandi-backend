--- conflicted
+++ resolved
@@ -107,9 +107,8 @@
         with connection.cursor(pymysql.cursors.DictCursor) as cursor:
             cursor.execute(sql, data)
             result = cursor.fetchone()
-
-<<<<<<< HEAD
-=======
+            return result
+
 
 class SellerInfoDao:
 
@@ -217,93 +216,3 @@
             cursor.execute(sql,data)
             result = cursor.fetchall()
             return result
-
-
-    def get_history_dao(self, connection, account_id):
-        """셀러 상세 히스토리 조회
-        Args:
-            connection : 데이터베이스 연결 객체
-            account_id  : 해당 셀러 ID
-        """
-        account_id = account_id
-        sql = """
-        SELECT
-          `history`.id AS 'id'
-          ,`history`.created_at AS 'updated_at'
-          ,`status_type`.name AS 'seller_status'
-          ,`account`.username AS 'updater_name'
-        FROM
-            seller_histories AS `history`
-            INNER JOIN accounts AS `account`
-                ON `history`.seller_id = `account`.id
-            INNER JOIN seller_status_types AS `status_type`
-                ON `history`.seller_status_type_id = `status_type`.id
-        WHERE
-            `history`.id = %s;	# 변수 (화면 입력 값)
-#        ORDER BY
-#            `history`.id DESC;
-                """
-        with connection.cursor(pymysql.cursors.DictCursor) as cursor:
-            cursor.execute(sql, account_id)
-            result = cursor.fetchall()
-            if not result:
-                raise SellerNotExist('seller_does_not_exist')
-            return result
-
-        def patch_seller_info(self, connection, data):
-            """셀러 상세 히스토리 변경
-        Args:   
-            connection : 데이터베이스 연결 객체
-            data      : service 에서 넘겨받은 dict 객체
-        """
-        sql = """
-        UPDATE sellers
-        SET seller_title = %(seller_title)s,
-            seller_discription = %(seller_discription)s
-        WHERE
-            is_deleted = 0 			# 고정 값
-            AND sellers.account_id = %(account_id)s;	
-        """
-
-        with connection.cursor(pymysql.cursors.DictCursor) as cursor:
-            result = cursor.execute(sql, data)
-            if result == 0: ## 에러처리 확인예정, 히스토리 이력은?
-                raise SellerUpdateDenied('unable_to_update')
-            return result
-
-    def post_person_in_charge(self, connection, data):
-        """셀러 담당자 등록
-        Args:
-            connection : 데이터베이스 연결 객체
-            data      : service 에서 넘겨받은 dict 객체
-        """
-        sql = """
-        INSERT INTO additional_contacts (
-            `id`
-            ,`name`
-            ,`phone`
-            ,`email`
-            ,`order_index`
-            ,`seller_id`
-         )
-        VALUES (
-            %(id)s							    # ADDITIONAL_CONTACTS ID MAX + 1 값
-            ,%(name)s						    # 변수 (화면 입력 값)
-            ,%(phone)s					        # 변수 (화면 입력 값)
-            ,%(email)s			                # 변수 (화면 입력 값)
-            ,%(order_index)s					# 변수 (화면 입력 값)
-            ,%(seller_id)s						# 변수 (화면 입력 값)
-        )
-        ON DUPLICATE KEY UPDATE 
-            `name` = %(name)s				            # 변수 (화면 입력 값)
-            ,`phone` = %(phone)s			                # 변수 (화면 입력 값)
-            ,`email` = %(email)s		                    # 변수 (화면 입력 값)
-            ,`seller_id` = %(seller_id)s;                 # 변수 (화면 입력 값)
-        
-        """#순서가 1이면 패치셀러로, 그외에는 여기로 하면 되는거 아닌가??
-        with connection.cursor(pymysql.cursors.DictCursor) as cursor:
-            result = cursor.execute(sql, data)
-            if result == 0:
-                raise PersonInChargeNotExist('person_in_charge_not_exist')
->>>>>>> 8f011c42
-            return result