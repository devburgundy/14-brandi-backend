--- conflicted
+++ resolved
@@ -91,14 +91,9 @@
 
 
     def get_seller_infomation(self, connection, data):
-<<<<<<< HEAD
-        sql = """            
-        SELECT 
-=======
 
         sql = """
         SELECT
->>>>>>> fa0453c2
             id
             ,username
             ,password
@@ -160,38 +155,6 @@
                 raise SellerNotExist('seller_does_not_exist')
             return result
 
-    def get_history_dao(self, connection, account_id):
-        """셀러 상세 히스토리 조회
-        Args:
-            connection : 데이터베이스 연결 객체
-            account_id  : 해당 셀러 ID
-        """
-        account_id = account_id
-        sql = """
-        SELECT
-          `history`.id AS 'id'
-          ,`history`.created_at AS 'updated_at'
-          ,`status_type`.name AS 'seller_status'
-          ,`account`.username AS 'updater_name'
-        FROM
-            seller_histories AS `history`
-            INNER JOIN accounts AS `account`
-                ON `history`.seller_id = `account`.id
-            INNER JOIN seller_status_types AS `status_type`
-                ON `history`.seller_status_type_id = `status_type`.id
-        WHERE
-            `history`.id = %s;	# 변수 (화면 입력 값)
-#        ORDER BY
-#            `history`.id DESC;
-                """
-        with connection.cursor(pymysql.cursors.DictCursor) as cursor:
-            cursor.execute(sql, account_id)
-            result = cursor.fetchall()
-            if not result:
-                raise SellerNotExist('seller_does_not_exist')
-            return result
-
-<<<<<<< HEAD
     def get_seller_search(self, connection, data):
 
         sql = """
@@ -254,7 +217,37 @@
             return result
 
 
-=======
+    def get_history_dao(self, connection, account_id):
+        """셀러 상세 히스토리 조회
+        Args:
+            connection : 데이터베이스 연결 객체
+            account_id  : 해당 셀러 ID
+        """
+        account_id = account_id
+        sql = """
+        SELECT
+          `history`.id AS 'id'
+          ,`history`.created_at AS 'updated_at'
+          ,`status_type`.name AS 'seller_status'
+          ,`account`.username AS 'updater_name'
+        FROM
+            seller_histories AS `history`
+            INNER JOIN accounts AS `account`
+                ON `history`.seller_id = `account`.id
+            INNER JOIN seller_status_types AS `status_type`
+                ON `history`.seller_status_type_id = `status_type`.id
+        WHERE
+            `history`.id = %s;	# 변수 (화면 입력 값)
+#        ORDER BY
+#            `history`.id DESC;
+                """
+        with connection.cursor(pymysql.cursors.DictCursor) as cursor:
+            cursor.execute(sql, account_id)
+            result = cursor.fetchall()
+            if not result:
+                raise SellerNotExist('seller_does_not_exist')
+            return result
+
         def patch_seller_info(self, connection, data):
             """셀러 상세 히스토리 변경
         Args:   
@@ -310,5 +303,4 @@
             result = cursor.execute(sql, data)
             if result == 0:
                 raise PersonInChargeNotExist('person_in_charge_not_exist')
-            return result
->>>>>>> fa0453c2
+            return result