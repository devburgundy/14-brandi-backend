--- conflicted
+++ resolved
@@ -1,5 +1,2 @@
-<<<<<<< HEAD
 from .seller_dao         import SellerDao, SellerInfoDao
-from .create_product_dao import CreateProductDao
-=======
->>>>>>> 9df90b2f
+from .create_product_dao import CreateProductDao