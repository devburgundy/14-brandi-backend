import pymysql
from utils.custom_exceptions import UserUpdateDenied, UserCreateDenied, UserNotExist


class SampleUserDao:
    """ Persistence Layer

        Attributes: None

        Author: 홍길동

        History:
            2020-20-20(홍길동): 초기 생성
            2020-20-21(홍길동): 1차 수정
            2020-20-22(홍길동): 2차 수정
    """

    def get_dao(self, connection, user_id):
        user_id = user_id
        """ 유저 정보 조회

        Args:
            connection: 데이터베이스 연결 객체
            user_id   : 서비스 레이어에서 넘겨 받은 수정할 user_id
ㅊ
        Author: 홍길동

        Returns:
            return [{'id': 12, 'name': '김기용', 'gender': '남자', 'age': '18'}]

        History:
            2020-20-20(홍길동): 초기 생성
            2020-20-21(홍길동): 1차 수정
            2020-20-22(홍길동): 2차 수정

        Raises:
            400, {'message': 'user dose not exist', 'errorMessage': 'user_does_not_exist'} : 유저 정보 조회 실패
        """

        sql = """
            SELECT *
            FROM users
            WHERE id=%s;
        """

        with connection.cursor(pymysql.cursors.DictCursor) as cursor:
            cursor.execute(sql, user_id)
            result = cursor.fetchall()
            if not result:
                raise UserNotExist('user_does_not_exist')
            return result


    def get_username(self, connection, data):
        """유저 이름 중복 검사

        Args:
            connection: 데이터베이스 연결 객체
            data      : 서비스에서 넘겨 받은 dict 객체

        Author: 홍길동

        Returns:
            return ()                                                        : 해당 유저 없음
            return [{'id': 12, 'name': '홍길동', 'gender': '남자', 'age': '18'}]: 해당 유저 존재

        Raises: None

        History:
            2020-20-20(홍길동): 초기 생성
            2020-20-21(홍길동): 1차 수정
            2020-20-22(홍길동): 2차 수정
        """

        sql = """
            SELECT *
            FROM users
            WHERE name = %s;
        """

        with connection.cursor(pymysql.cursors.DictCursor) as cursor:
            cursor.execute(sql, data['name'])
            result = cursor.fetchall()
            return result

    # def get_username(self, connection, data):
    #     """유저 이름 중복 검사
    #
    #     Args:
    #         connection: 데이터베이스 연결 객체
    #         data      : 서비스에서 넘겨 받은 dict 객체
    #
    #     Author: 홍길동
    #
    #     Returns:
    #         return ()                                                        : 해당 유저 없음
    #         return [{'id': 12, 'name': '홍길동', 'gender': '남자', 'age': '18'}]: 해당 유저 존재
    #
    #     Raises: None
    #
    #     History:
    #         2020-20-20(홍길동): 초기 생성
    #         2020-20-21(홍길동): 1차 수정
    #         2020-20-22(홍길동): 2차 수정
    #     """
    #
    #     sql = """
    #         SELECT *
    #         FROM users
    #         WHERE name = %s;
    #     """
    #
    #     with connection.cursor(pymysql.cursors.DictCursor) as cursor:
    #         cursor.execute(sql, data['name'])
    #         result = cursor.fetchall()
    #         return result


    def post_dao(self, connection, data):
        """유저 정보 생성

        Args:
            connection: 데이터베이스 연결 객체
            data      : service 에서 넘겨 받은 dict 객체

        Author: 홍길동

        Returns:
            return (): 생성 성공

        Raises:
            400, {'message': 'unable to create', 'errorMessage': 'unable_to_create'} : 유저 생성 실패

        History:
            2020-20-20(홍길동): 초기 생성
            2020-20-21(홍길동): 1차 수정
            2020-20-22(홍길동): 2차 수정
        """
        sql = """
        INSERT INTO users
        (
            name,
            gender,
            age
        )
        VALUES(
            %(name)s,
            %(gender)s,
            %(age)s
            );
        """

        with connection.cursor() as cursor:
            cursor.execute(sql, data)
            result = cursor.lastrowid
            if not result:
                raise UserCreateDenied('unable_to_create')
            return result

    def patch_dao(self, connection, data):
<<<<<<< HEAD

        """셀러 정보 수정
=======
        """유저 정보 수정
>>>>>>> 9df90b2f

        Args:
            connection   : 데이터베이스 연결 객체
            account_id   : 수정할 account 의 id

        Author: 이영주

        Returns: None

        Raises:
            400, {'message': 'unable to update', 'errorMessage': 'unable_to_update'} : 수정 실패
  
        History:
            2020-12-29(이영주): 초기 생성, 작업중
        """

        sql = """
        UPDATE users 
        SET age =%(age)s 
        WHERE id=%(user_id)s;
        """

        with connection.cursor() as cursor:
            affected_row = cursor.execute(sql, data)
            if affected_row == 0:
                raise UserUpdateDenied('unable_to_update')
<|MERGE_RESOLUTION|>--- conflicted
+++ resolved
@@ -22,7 +22,7 @@
         Args:
             connection: 데이터베이스 연결 객체
             user_id   : 서비스 레이어에서 넘겨 받은 수정할 user_id
-ㅊ
+        
         Author: 홍길동
 
         Returns:
@@ -158,17 +158,11 @@
             return result
 
     def patch_dao(self, connection, data):
-<<<<<<< HEAD
-
         """셀러 정보 수정
-=======
-        """유저 정보 수정
->>>>>>> 9df90b2f
-
         Args:
             connection   : 데이터베이스 연결 객체
             account_id   : 수정할 account 의 id
-
+        
         Author: 이영주
 
         Returns: None
@@ -185,8 +179,8 @@
         SET age =%(age)s 
         WHERE id=%(user_id)s;
         """
-
+        
         with connection.cursor() as cursor:
             affected_row = cursor.execute(sql, data)
             if affected_row == 0:
-                raise UserUpdateDenied('unable_to_update')
+                raise UserUpdateDenied('unable_to_update')