import pymysql
from utils.custom_exceptions import UserUpdateDenied, UserCreateDenied, UserNotExist


class SampleUserDao:
    """ Persistence Layer

        Attributes: None

        Author: 홍길동

        History:
            2020-20-20(홍길동): 초기 생성
            2020-20-21(홍길동): 1차 수정
            2020-20-22(홍길동): 2차 수정
    """

    def get_dao(self, connection, user_id):
        user_id = user_id
        """유저 정보 조회

        Args:
            connection: 데이터베이스 연결 객체
            user_id   : 서비스 레이어에서 넘겨 받은 수정할 user_id

        Author: 홍길동

        Returns:
            return [{'id': 12, 'name': '김기용', 'gender': '남자', 'age': '18'}]

        History:
            2020-20-20(홍길동): 초기 생성
            2020-20-21(홍길동): 1차 수정
            2020-20-22(홍길동): 2차 수정

        Raises:
            400, {'message': 'user dose not exist', 'errorMessage': 'user_does_not_exist'} : 유저 정보 조회 실패
        """

        sql = """
            SELECT *
            FROM users
            WHERE id=%s;
        """

        with connection.cursor(pymysql.cursors.DictCursor) as cursor:
            cursor.execute(sql, user_id)
            result = cursor.fetchall()
            if not result:
                raise UserNotExist('user_does_not_exist')
            return result

<<<<<<< HEAD
    def get_username(self, connection, data):
        """유저 이름 중복 검사

        Args:
            connection: 데이터베이스 연결 객체
            data      : 서비스에서 넘겨 받은 dict 객체

        Author: 홍길동

        Returns:
            return ()                                                        : 해당 유저 없음
            return [{'id': 12, 'name': '홍길동', 'gender': '남자', 'age': '18'}]: 해당 유저 존재

        Raises: None

        History:
            2020-20-20(홍길동): 초기 생성
            2020-20-21(홍길동): 1차 수정
            2020-20-22(홍길동): 2차 수정
        """

        sql = """
            SELECT *
            FROM users
            WHERE name = %s;
        """

        with connection.cursor(pymysql.cursors.DictCursor) as cursor:
            cursor.execute(sql, data['name'])
            result = cursor.fetchall()
            return result
=======
    # def get_username(self, connection, data):
    #     """유저 이름 중복 검사
    #
    #     Args:
    #         connection: 데이터베이스 연결 객체
    #         data      : 서비스에서 넘겨 받은 dict 객체
    #
    #     Author: 홍길동
    #
    #     Returns:
    #         return ()                                                        : 해당 유저 없음
    #         return [{'id': 12, 'name': '홍길동', 'gender': '남자', 'age': '18'}]: 해당 유저 존재
    #
    #     Raises: None
    #
    #     History:
    #         2020-20-20(홍길동): 초기 생성
    #         2020-20-21(홍길동): 1차 수정
    #         2020-20-22(홍길동): 2차 수정
    #     """
    #
    #     sql = """
    #         SELECT *
    #         FROM users
    #         WHERE name = %s;
    #     """
    #
    #     with connection.cursor(pymysql.cursors.DictCursor) as cursor:
    #         cursor.execute(sql, data['name'])
    #         result = cursor.fetchall()
    #         return result
>>>>>>> 79c886e0

    def post_dao(self, connection, data):
        """유저 정보 생성

        Args:
            connection: 데이터베이스 연결 객체
            data      : service 에서 넘겨 받은 dict 객체

        Author: 홍길동

        Returns:
            return (): 생성 성공

        Raises:
            400, {'message': 'unable to create', 'errorMessage': 'unable_to_create'} : 유저 생성 실패

        History:
            2020-20-20(홍길동): 초기 생성
            2020-20-21(홍길동): 1차 수정
            2020-20-22(홍길동): 2차 수정
        """
        sql = """
        INSERT INTO users
        (
            name,
            gender,
            age
        )
        VALUES(
            %(name)s,
            %(gender)s,
            %(age)s
            );
        """

        with connection.cursor() as cursor:
            cursor.execute(sql, data)
            result = cursor.lastrowid
            if not result:
                raise UserCreateDenied('unable_to_create')
            return result

    def patch_dao(self, connection, data):
        """유저 정보 수정

        Args:
            connection: 데이터베이스 연결 객체
            user_id   : 수정할 user 의 id
            age       : 수정할 user 의 age

        Author: 홍길동

        Returns: None

        Raises:
            400, {'message': 'unable to update', 'errorMessage': 'unable_to_update'} : 유저 수정 실패
  
        History:
            2020-20-20(홍길동): 초기 생성
            2020-20-21(홍길동): 1차 수정
            2020-20-22(홍길동): 2차 수정
        """

        sql = """
        UPDATE users 
        SET age =%(age)s 
        WHERE id=%(user_id)s;
        """

        with connection.cursor() as cursor:
            affected_row = cursor.execute(sql, data)
            if affected_row == 0:
                raise UserUpdateDenied('unable_to_update')
<|MERGE_RESOLUTION|>--- conflicted
+++ resolved
@@ -50,7 +50,7 @@
                 raise UserNotExist('user_does_not_exist')
             return result
 
-<<<<<<< HEAD
+
     def get_username(self, connection, data):
         """유저 이름 중복 검사
 
@@ -82,7 +82,7 @@
             cursor.execute(sql, data['name'])
             result = cursor.fetchall()
             return result
-=======
+
     # def get_username(self, connection, data):
     #     """유저 이름 중복 검사
     #
@@ -114,7 +114,7 @@
     #         cursor.execute(sql, data['name'])
     #         result = cursor.fetchall()
     #         return result
->>>>>>> 79c886e0
+
 
     def post_dao(self, connection, data):
         """유저 정보 생성
