--- conflicted
+++ resolved
@@ -4,10 +4,10 @@
 
 """
 
-<<<<<<< HEAD
+
 from .sample_user_dao import SampleUserDao
 from .admin.seller_dao import SellerInfoDao
-=======
+
 from .sample_user_dao         import SampleUserDao
 
 from .admin.event_dao         import EventDao
@@ -24,4 +24,4 @@
 from .store.cart_item_dao      import CartItemDao
 from .store.sender_dao         import SenderDao
 from .store.store_order_dao    import StoreOrderDao
->>>>>>> d448d704
+
