--- conflicted
+++ resolved
@@ -11,12 +11,8 @@
 from .sample_user_dao         import SampleUserDao
 
 from .admin.event_dao         import EventDao
-<<<<<<< HEAD
-from .admin.order_dao         import OrderDao
+from .admin.order_dao         import OrderDao, OrderDetailDao
 from .admin.enquiry_dao       import EnquiryDao
-=======
-from .admin.order_dao         import OrderDao, OrderDetailDao
->>>>>>> 24ace9e9
 
 from .admin.seller_dao         import SellerDao, SellerInfoDao
 from .admin.product_create_dao import ProductCreateDao
