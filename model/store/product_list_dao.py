import traceback

import pymysql

from utils.custom_exceptions import DatabaseError


class ProductListDao:
    """ Persistence Layer

        Attributes: None

        Author: 김민구, 김기용

        History:
            2020-12-30(김민구): 초기 생성
            2020-12-31(김민구): 에러 문구 변경
    """

    def get_search_products_dao(self, connection, data):
        """ 상품 검색 및 정렬

        """

        sql = """
<<<<<<< HEAD
        SELECT
            product_image.image_url AS image
            , product.name
            , product.seller_id AS seller_id
            , seller.name AS seller_name
            , product.id AS product_id
            , product.origin_price
            , product.discounted_price
            , product_sales_volume.sales_count
=======
        SELECT 
        name
>>>>>>> 189a9aa0
        FROM
            products AS product
        INNER JOIN product_images AS product_image
            ON product_id = product_image.product_id
            AND product_image.order_index = 1
        INNER JOIN sellers AS seller
            ON seller.account_id = product.seller_id
        INNER JOIN product_sales_volumes AS product_sales_volume
            ON product_sales_volume.product_id = product.id
        WHERE
            product.name LIKE %(search)s
        ORDER BY
            (CASE WHEN %(sort_type)s=2 THEN sales_count END) DESC
            , (CASE WHEN %(sort_type)s=3 THEN product.id END) DESC
        LIMIT %(limit)s;

        """
        with connection.cursor(pymysql.cursors.DictCursor) as cursor:
            data['search'] = '%%' + data['search'] + '%%' 
            cursor.execute(sql, data)
            result = cursor.fetchall()
            return result

    def get_product_list(self, connection, event_id):

        """ 상품 리스트 조회

            Args:
                connection : 데이터베이스 연결 객체
                event_id   : 서비스에서 넘겨 받은 int

            Author: 김민구

            Returns: 30개의 상품정보
                [
                    {
                        'image': 'url',
                        'seller_id': 1,
                        'seller_name': '둘리',
                        'product_id': 1,
                        'product_name': '성보의 하루',
                        'origin_price': 10000.0,
                        'discount_rate': 0.1,
                        'discounted_price': 9000.0,
                        'sales_count': 30
                    },
                ]

            Raises:
                500, {'message': 'database_error', 'error_message': '서버에 알 수 없는 에러가 발생했습니다.'} : 데이터베이스 에러

            History:
                2020-12-30(김민구): 초기 생성
                2020-12-31(김민구): 에러 문구 변경 / 이벤트에 대한 상품을 반환하는 작업으로 수정
        """

        sql = """
            SELECT 
                product_image.image_url AS image
                , product.seller_id AS seller_id
                , seller.`name` AS seller_name
                , product.id AS product_id
                , product.`name` AS product_name
                , product.origin_price
                , product.discount_rate
                , product.discounted_price 
                , product_sales_volume.sales_count
            FROM
            events_products AS event_product
            INNER JOIN products AS product
                ON event_product.product_id = product.id
            INNER JOIN product_images AS product_image
                ON product_image.product_id = product.id
            INNER JOIN sellers AS seller
                ON seller.account_id = product.seller_id
            INNER JOIN product_sales_volumes AS product_sales_volume
                ON product_sales_volume.product_id = product.id
            WHERE
                event_id = %s
                AND product.is_deleted = 0
                AND product.is_display = 1
            ORDER BY
                product.id DESC
            LIMIT 30;
        """

        try:
            with connection.cursor(pymysql.cursors.DictCursor) as cursor:
                cursor.execute(sql, event_id)
                result = cursor.fetchall()
                return result

        except Exception:
            traceback.print_exc()
            raise DatabaseError('서버에 알 수 없는 에러가 발생했습니다.')

    def get_event(self, connection, offset):
        """ 상품 리스트 조회

            Args:
                connection : 데이터베이스 연결 객체
                offset     : 서비스에서 넘겨 받은 int

            Author: 김민구

            Returns:
                {
                    event_id: 1,
                    event_banner_image: 'url'
                }

            Raises:
                500, {'message': 'database_error', 'error_message': '서버에 알 수 없는 에러가 발생했습니다.'} : 데이터베이스 에러

            History:
                2020-12-30(김민구): 초기 생성
                2020-12-31(김민구): 에러 문구 변경 / 1개의 이벤트 배너 반환하는 작업으로 수정
        """

        sql = """
            SELECT 
                id AS event_id
                , banner_image AS event_banner_image
            FROM 
                events
            WHERE 
                end_date > now()
                AND is_display = 1
                AND is_deleted = 0
            ORDER BY 
                id ASC
            LIMIT %s, 1
        """

        try:
            with connection.cursor(pymysql.cursors.DictCursor) as cursor:
                cursor.execute(sql, offset)
                result = cursor.fetchone()
                return result

        except Exception:
            traceback.print_exc()
            raise DatabaseError('서버에 알 수 없는 에러가 발생했습니다.')


    def get_product_detail_dao(self, connection, data):

        sql = """
            SELECT
	        product.id
	        , product.name
                , product.seller_id AS seller_id
                , seller.name AS seller_name
	        , product.origin_price
	        , product.discount_rate
                , product.discounted_price
                , product.detail_infomation
                , product_sales_volume.sales_count
                , bookmark.bookmark_count
            FROM
	        products AS product
	    INNER JOIN sellers AS seller
		ON product.seller_id = seller.account_id
	    INNER JOIN product_sales_volumes AS product_sales_volume
		ON product_sales_volume.product_id = product.id
            INNER JOIN bookmark_volumes AS bookmark
                ON bookmark.product_id = product.id
            WHERE 
	        product.id = %(product_id)s;

        """
        try:
            with connection.cursor(pymysql.cursors.DictCursor) as cursor:
                cursor.execute(sql, data)
                result = cursor.fetchone()
                return result
        except Exception:
            traceback.print_exc()
            raise DatabaseError('서버에 알 수 없는 에러가 발생했습니다.')
<|MERGE_RESOLUTION|>--- conflicted
+++ resolved
@@ -23,7 +23,6 @@
         """
 
         sql = """
-<<<<<<< HEAD
         SELECT
             product_image.image_url AS image
             , product.name
@@ -33,10 +32,6 @@
             , product.origin_price
             , product.discounted_price
             , product_sales_volume.sales_count
-=======
-        SELECT 
-        name
->>>>>>> 189a9aa0
         FROM
             products AS product
         INNER JOIN product_images AS product_image
