--- conflicted
+++ resolved
@@ -6,7 +6,6 @@
 
 
 class ProductListDao:
-<<<<<<< HEAD
 
     def get_search_products_dao(self, connection, search):
 
@@ -26,10 +25,8 @@
             print(result)
             return result
 
-    def get_product_list(self, connection, data):
-=======
     def get_product_list(self, connection, event_id):
->>>>>>> 65184f72
+
         """ 상품 리스트 조회
 
             Args:
