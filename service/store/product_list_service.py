from model import ProductListDao


class ProductListService:
    """ Business Layer

        Attributes:
            product_dao : ProductListDao 클래스

        Author: 김민구

        History:
            2020-12-30(김민구): 초기 생성
            2020-12-31(김민구): 수정 (product_dao를 import 해서 사용하는 방법으로 수정)
    """

    def __init__(self):
        self.product_dao = ProductListDao()

    def product_list_logic(self, connection, data):
        """ 상품 리스트와 이벤트 배너 조회

            Args:
                connection : 데이터베이스 연결 객체
                data       : View 에서 넘겨받은 dict

            Author: 김민구

            Returns: 해당 이벤트 배너와 30개의 상품을 반환

                    "event": {
                        'id' : 1,
                        'banner_image' : 'url'
                    },
                    "product_list" : [
                        {
                            'image': 'url',
                            'seller_id': 1,
                            'seller_name': '둘리',
                            'product_id': 1,
                            'product_name': '성보의 하루',
                            'origin_price': 10000.0,
                            'discount_rate': 0.1,
                            'discounted_price': 9000.0,
                            'sales_count': 30
                        },
                ]

            Raises:
                400, {'message': 'key_error', 'error_message': format(e)} : 잘못 입력된 키값

            History:
                2020-12-30(김민구): 초기 생성
                2020-12-31(김민구): 에러 문구 변경 / 이벤트에 해당하는 상품리스트를 반환하는 작업으로 수정
        """

        event = self.product_dao.get_event(connection, data)

        if not event:
            return []

        data['event_id'] = event['event_id']
        product_list = self.product_dao.get_product_list(connection, data)
        return {'event': event, 'product_list': product_list}
    
    def product_search_service(self, connection, data):
        """ 상품 검색 서비스

            Args:
                connection: 데이터베이스 연결 객체
                data      : 쿼리스트링이 담긴 변수

            Author: 김기용

            Returns: {
                        "bookmark_count": 0,
                        "discounted_price": 9000.0,
                        "image": "https://img.freepik.com",
                        "name": "성보의하루999",
                        "origin_price": 10000.0,
                        "product_id": 999,
                        "sales_count": 32,
                        "seller_id": 4,
                        "seller_name": "나는셀러4"
                        }
            Raises: None

            History:
                2020-12-31(김기용): 초기 생성

        """
        return self.product_dao.get_search_products_dao(connection, data)
    
    def product_detail_service(self, connection, data):
        """ 상품상세정보 조회 서비스

            Args:
                connection: 데이터베이스 연결 객체
                data    : 쿼리스트링이 담긴 변수

            Author: 김기용

            Returns: 상제 제품 정보
            Raises: 

            History:
                2020-12-31(김기용): 초기 생성
                2020-01-05(김기용): 누락된여러개의 size 와 color 값을 추가
        """
        
        try:

            images = self.product_dao.get_product_image_dao(connection, data)
            sizes = self.product_dao.get_product_size_dao(connection, data)
            colors = self.product_dao.get_product_color_dao(connection, data)
            product = self.product_dao.get_product_detail_dao(connection, data)
            product['colors'] = colors
            product['sizes'] = sizes
            product['images'] = images
            return product
<<<<<<< HEAD
        except KeyError:
            raise KeyError('키값이 일치 하지 않습니다.')
=======
        except KeyError('키 값이 일치하지 않습니다.'):
            raise
        return self.product_dao.get_product_detail_dao(connection, data)
>>>>>>> 16659177
<|MERGE_RESOLUTION|>--- conflicted
+++ resolved
@@ -118,11 +118,6 @@
             product['sizes'] = sizes
             product['images'] = images
             return product
-<<<<<<< HEAD
+
         except KeyError:
-            raise KeyError('키값이 일치 하지 않습니다.')
-=======
-        except KeyError('키 값이 일치하지 않습니다.'):
-            raise
-        return self.product_dao.get_product_detail_dao(connection, data)
->>>>>>> 16659177
+            raise KeyError('키값이 일치 하지 않습니다.')