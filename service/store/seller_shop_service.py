import traceback
<<<<<<< HEAD
from utils.custom_exceptions import CustomerPermissionDenied, CartItemCreateDenied

=======
>>>>>>> 69ff92ff

class SellerShopService:
    """ Business Layer

        Attributes:
            seller_shop_dao: SellerShopDao 클래스

        Author: 고수희

        History:
            2021-01-01(고수희): 초기 생성
    """

    def __init__(self, seller_shop_dao):
        self.seller_shop_dao = seller_shop_dao

    def get_seller_info_service(self, connection, data):
        """ GET 메소드: 셀러 상세 페이지에 출력되는 셀러 정보

        Args:
            connection: 데이터베이스 연결 객체
            data      : View 에서 넘겨받은 dict 객체

        Author: 고수희

        Returns:
            return (): 셀러 정보 반환

        Raises:
            400, {'message': 'key error',
            'errorMessage': 'key_error'} : 잘못 입력된 키값
            400, {'message': 'seller does not exist',
            'errorMessage': 'seller_does_not_exist'} : 셀러 정보 조회 실패
            500, {'message': 'server error',
            'errorMessage': 'server_error'}': 서버 에러

        History:
            2021-01-01(고수희): 초기 생성
        """
        try:
            # 셀러 정보 조회
            return self.seller_shop_dao.get_seller_info_dao(connection, data)

        except KeyError:
            traceback.print_exc()
            raise KeyError('key_error')

    def get_seller_product_search_service(self, connection, data):
        """ GET 메소드: 셀러 상세 페이지에서 검색 시 출력되는 상품 정보

        Args:
            connection: 데이터베이스 연결 객체
            data      : View 에서 넘겨받은 dict 객체

        Author: 고수희

        Returns:
            return (): 검색 시 출력되는 정보 반환

        Raises:
            400, {'message': 'key error',
            'errorMessage': 'key_error'} : 잘못 입력된 키값
            500, {'message': 'server error',
            'errorMessage': 'server_error'}': 서버 에러

        History:
            2021-01-02(고수희): 초기 생성
        """
        try:
            # 셀러 상품 검색
            return self.seller_shop_dao.get_seller_product_search_dao(connection, data)

        except KeyError:
            traceback.print_exc()
            raise KeyError('key_error')

    def get_seller_category_service(self, connection, data):
        """ GET 메소드: 셀러 상세 페이지에 출력되는 카테고리 정보

        Args:
            connection: 데이터베이스 연결 객체
            data      : View 에서 넘겨받은 dict 객체

        Author: 고수희

        Returns:
            [{"main_category_id": 1,
            "name": "아우터"
            },
            {"main_category_id": 2,
            "name": "상의"
            }]

        Raises:
            400, {'message': 'key error',
            'errorMessage': 'key_error'} : 잘못 입력된 키값
            400, {'message': 'seller category does not exist',
            'errormessage': 'seller_category_not_exist'} : 셀러 카테고리 조회 실패
            500, {'message': 'server error',
            'errorMessage': 'server_error'}': 서버 에러

        History:
            2021-01-02(고수희): 초기 생성
        """
        try:
            # 셀러 카테고리 조회
            return self.seller_shop_dao.get_seller_category_dao(connection, data)

        except KeyError:
            traceback.print_exc()
            raise KeyError('key_error')

    def get_seller_product_list_service(self, connection, data):
        """ GET 메소드: 셀러 상세 페이지에 출력되는 상품 정보 리스트

        Args:
            connection: 데이터베이스 연결 객체
            data      : View 에서 넘겨받은 dict 객체

        Author: 고수희

        Returns:
            return (): 조회한 상품 정보 리스트 출력

        Raises:
            400, {'message': 'key error',
            'errorMessage': 'key_error'} : 잘못 입력된 키값
            500, {'message': 'server error',
            'errorMessage': 'server_error'}': 서버 에러

        History:
            2021-01-02(고수희): 초기 생성
        """
        try:
            # 셀러 상품 조회
            return self.seller_shop_dao.get_seller_product_list_dao(connection, data)

        except KeyError:
            traceback.print_exc()
            raise KeyError('key_error')<|MERGE_RESOLUTION|>--- conflicted
+++ resolved
@@ -1,9 +1,5 @@
 import traceback
-<<<<<<< HEAD
-from utils.custom_exceptions import CustomerPermissionDenied, CartItemCreateDenied
 
-=======
->>>>>>> 69ff92ff
 
 class SellerShopService:
     """ Business Layer
