--- conflicted
+++ resolved
@@ -1,15 +1,8 @@
 from utils.custom_exceptions import (OrderFilterNotExist,
-<<<<<<< HEAD
-                                     NoPermissionGetOrderList,
-                                     DateInputDoesNotExist,
-                                     NotAllowedStatus,
-                                     NoPermissionUpdateOrderStatus)
-=======
                                      NoPermission,
                                      DateInputDoesNotExist,
                                      NotAllowedStatus,
                                      )
->>>>>>> 82328b03
 
 
 class OrderService:
@@ -57,25 +50,6 @@
     def update_order_status_service(self, connection, data):
         try:
             if not (data['permission'] == 1 or data['permission'] == 2):
-<<<<<<< HEAD
-                raise NoPermissionUpdateOrderStatus('no_permission_to_update_order_status')
-
-            if data['status'] != 1 or data['status'] != 2:
-                raise NotAllowedStatus('not_allowed_to_update_order_status')
-
-            data['new_status'] = data['status'] + 1
-
-            updator_data = [(id, data['new_status'], data['account']) for id in data['ids']]
-
-            self.master_order_dao.update_order_status_dao(connection, data)
-            self.master_order_dao.add_order_history_dao(connection, updator_data)
-
-            return 'success'
-
-        except KeyError:
-            return 'key_error'
-
-=======
                 raise NoPermission('no_permission')
 
             if not (data['status'] == 1 or data['status'] == 2):
@@ -88,5 +62,4 @@
             self.master_order_dao.add_order_history_dao(connection, update_data)
 
         except KeyError:
-            return 'key_error'
->>>>>>> 82328b03
+            return 'key_error'