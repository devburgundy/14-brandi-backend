# Created by https://www.toptal.com/developers/gitignore/api/macos,python,pycharm,flask,vscode,vim
# Edit at https://www.toptal.com/developers/gitignore?templates=macos,python,pycharm,flask,vscode,vim

### Flask ###
instance/*
!instance/.gitignore
.webassets-cache

### Flask.Python Stack ###
# Byte-compiled / optimized / DLL files
__pycache__/
*.py[cod]
*$py.class

# C extensions
*.so

# Distribution / packaging
.Python
build/
develop-eggs/
dist/
downloads/
eggs/
.eggs/
lib/
lib64/
parts/
sdist/
var/
wheels/
pip-wheel-metadata/
share/python-wheels/
*.egg-info/
.installed.cfg
*.egg
MANIFEST

# PyInstaller
#  Usually these files are written by a python script from a template
#  before PyInstaller builds the exe, so as to inject date/other infos into it.
*.manifest
*.spec

# Installer logs
pip-log.txt
pip-delete-this-directory.txt

# Unit test / coverage reports
htmlcov/
.tox/
.nox/
.coverage
.coverage.*
.cache
nosetests.xml
coverage.xml
*.cover
*.py,cover
.hypothesis/
.pytest_cache/
pytestdebug.log

# Translations
*.mo
*.pot

# Django stuff:
*.log
local_settings.py
db.sqlite3
db.sqlite3-journal

# Flask stuff:
instance/

# Scrapy stuff:
.scrapy

# Sphinx documentation
docs/_build/
doc/_build/

# PyBuilder
target/

# Jupyter Notebook
.ipynb_checkpoints

# IPython
profile_default/
ipython_config.py

# pyenv
.python-version

# pipenv
#   According to pypa/pipenv#598, it is recommended to include Pipfile.lock in version control.
#   However, in case of collaboration, if having platform-specific dependencies or dependencies
#   having no cross-platform support, pipenv may install dependencies that don't work, or not
#   install all needed dependencies.
#Pipfile.lock

# PEP 582; used by e.g. github.com/David-OConnor/pyflow
__pypackages__/

# Celery stuff
celerybeat-schedule
celerybeat.pid

# SageMath parsed files
*.sage.py

# Environments
.env
.venv
env/
venv/
ENV/
env.bak/
venv.bak/
pythonenv*

# Spyder project settings
.spyderproject
.spyproject

# Rope project settings
.ropeproject

# mkdocs documentation
/site

# mypy
.mypy_cache/
.dmypy.json
dmypy.json

# Pyre type checker
.pyre/

# pytype static type analyzer
.pytype/

# profiling data
.prof

### macOS ###
# General
.DS_Store
.AppleDouble
.LSOverride

# Icon must end with two \r
Icon


# Thumbnails
._*

# Files that might appear in the root of a volume
.DocumentRevisions-V100
.fseventsd
.Spotlight-V100
.TemporaryItems
.Trashes
.VolumeIcon.icns
.com.apple.timemachine.donotpresent

# Directories potentially created on remote AFP share
.AppleDB
.AppleDesktop
Network Trash Folder
Temporary Items
.apdisk

### PyCharm ###
# Covers JetBrains IDEs: IntelliJ, RubyMine, PhpStorm, AppCode, PyCharm, CLion, Android Studio, WebStorm and Rider
# Reference: https://intellij-support.jetbrains.com/hc/en-us/articles/206544839

# User-specific stuff
.idea/**/workspace.xml
.idea/**/tasks.xml
.idea/**/usage.statistics.xml
.idea/**/dictionaries
.idea/**/shelf

# Generated files
.idea/**/contentModel.xml

# Sensitive or high-churn files
.idea/**/dataSources/
.idea/**/dataSources.ids
.idea/**/dataSources.local.xml
.idea/**/sqlDataSources.xml
.idea/**/dynamic.xml
.idea/**/uiDesigner.xml
.idea/**/dbnavigator.xml

# Gradle
.idea/**/gradle.xml
.idea/**/libraries

# Gradle and Maven with auto-import
# When using Gradle or Maven with auto-import, you should exclude module files,
# since they will be recreated, and may cause churn.  Uncomment if using
# auto-import.
# .idea/artifacts
# .idea/compiler.xml
# .idea/jarRepositories.xml
# .idea/modules.xml
# .idea/*.iml
# .idea/modules
# *.iml
# *.ipr

# CMake
cmake-build-*/

# Mongo Explorer plugin
.idea/**/mongoSettings.xml

# File-based project format
*.iws

# IntelliJ
out/

# mpeltonen/sbt-idea plugin
.idea_modules/

# JIRA plugin
atlassian-ide-plugin.xml

# Cursive Clojure plugin
.idea/replstate.xml

# Crashlytics plugin (for Android Studio and IntelliJ)
com_crashlytics_export_strings.xml
crashlytics.properties
crashlytics-build.properties
fabric.properties

# Editor-based Rest Client
.idea/httpRequests

# Android studio 3.1+ serialized cache file
.idea/caches/build_file_checksums.ser

### PyCharm Patch ###
# Comment Reason: https://github.com/joeblau/gitignore.io/issues/186#issuecomment-215987721

# *.iml
# modules.xml
# .idea/misc.xml
# *.ipr

# Sonarlint plugin
# https://plugins.jetbrains.com/plugin/7973-sonarlint
.idea/**/sonarlint/

# SonarQube Plugin
# https://plugins.jetbrains.com/plugin/7238-sonarqube-community-plugin
.idea/**/sonarIssues.xml

# Markdown Navigator plugin
# https://plugins.jetbrains.com/plugin/7896-markdown-navigator-enhanced
.idea/**/markdown-navigator.xml
.idea/**/markdown-navigator-enh.xml
.idea/**/markdown-navigator/

# Cache file creation bug
# See https://youtrack.jetbrains.com/issue/JBR-2257
.idea/$CACHE_FILE$

# CodeStream plugin
# https://plugins.jetbrains.com/plugin/12206-codestream
.idea/codestream.xml

### Python ###
# Byte-compiled / optimized / DLL files

# C extensions

# Distribution / packaging

# PyInstaller
#  Usually these files are written by a python script from a template
#  before PyInstaller builds the exe, so as to inject date/other infos into it.

# Installer logs

# Unit test / coverage reports

# Translations

# Django stuff:

# Flask stuff:

# Scrapy stuff:

# Sphinx documentation

# PyBuilder

# Jupyter Notebook

# IPython

# pyenv

# pipenv
#   According to pypa/pipenv#598, it is recommended to include Pipfile.lock in version control.
#   However, in case of collaboration, if having platform-specific dependencies or dependencies
#   having no cross-platform support, pipenv may install dependencies that don't work, or not
#   install all needed dependencies.

# PEP 582; used by e.g. github.com/David-OConnor/pyflow

# Celery stuff

# SageMath parsed files

# Environments

# Spyder project settings

# Rope project settings

# mkdocs documentation

# mypy

# Pyre type checker

# pytype static type analyzer

# profiling data

### Vim ###
# Swap
[._]*.s[a-v][a-z]
!*.svg  # comment out if you don't need vector files
[._]*.sw[a-p]
[._]s[a-rt-v][a-z]
[._]ss[a-gi-z]
[._]sw[a-p]

# Session
Session.vim
Sessionx.vim

# Temporary
.netrwhist
*~
# Auto-generated tag files
tags
# Persistent undo
[._]*.un~

### vscode ###
.vscode/*
!.vscode/settings.json
!.vscode/tasks.json
!.vscode/launch.json
!.vscode/extensions.json
*.code-workspace

# End of https://www.toptal.com/developers/gitignore/api/macos,python,pycharm,flask,vscode,vim

.idea
config.py
*.pyc
__pycache__/
.DS_Store
*.log
.idea/
<<<<<<< HEAD
=======
.csv
>>>>>>> 3769a36a
*.csv<|MERGE_RESOLUTION|>--- conflicted
+++ resolved
@@ -376,8 +376,5 @@
 .DS_Store
 *.log
 .idea/
-<<<<<<< HEAD
-=======
 .csv
->>>>>>> 3769a36a
 *.csv