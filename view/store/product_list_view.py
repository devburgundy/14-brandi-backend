--- conflicted
+++ resolved
@@ -1,8 +1,8 @@
-<<<<<<< HEAD
+
 import json
 from utils.decorator import signin_decorator
-=======
->>>>>>> 189a9aa0
+
+
 from flask.views import MethodView
 from flask import jsonify, request
 
