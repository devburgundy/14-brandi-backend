""" 엔드 포인트의 시작 및 URL 관리

create_endpoints 함수가 정의되어 있는 곳. 함수 안에 사용할 url endpoint 를 정의한다.
파일 끝에 error_handle()함수를 호출 한다.

기본적인 사용 예시:
    app.add_url_rule('/test', view_func=TestUserView.as_view('test_user_view', test_user_service, database))

"""
from .sample_user_view import SampleUserView

from .store.user_view import SignUpView, SignInView, GoogleSocialSignInView

from .store.product_list_view import ProductListView, ProductSearchView, ProductDetailView

from .store.category_list_view import CategoryListView

from .store.destination_view import DestinationView, DestinationDetailView
from .store.cart_item_view import CartItemView, CartItemAddView
from .store.sender_view import SenderView
<<<<<<< HEAD
from .store.order_view import OrderView, OrderAddView
from .admin.event_view import EventView
from utils.error_handler import error_handle
=======
>>>>>>> 3769a36a

from .admin.order_view import OrderView
from .admin.event_view import EventView, EventDetailView
from .admin.seller_view import SellerSignupView, SellerSigninView
from .admin.create_product_view import CreateProductView

<<<<<<< HEAD
=======
from utils.error_handler import error_handle
from utils.decorator import signin_decorator
from flask import g, jsonify

>>>>>>> 3769a36a
def create_endpoints(app, services, database):
    sample_user_service = services.sample_user_service

    """ 앤드 포인트 시작

            Args:
                app     : Flask 앱
                services: Services 클래스:Service 클래스들을 담고 있는 클래스이다.
                database: 데이터베이스

            Author: 홍길동
        
            Returns: None

            Raises: None
            
            History:
                2020-20-20(홍길동): 초기 생성
                2020-20-21(홍길동): 1차 수정
                2020-20-22(홍길동): 2차 수정
    """

    sample_user_service = services.sample_user_service
    destination_service = services.destination_service
    cart_item_service = services.cart_item_service
    sender_service = services.sender_service
<<<<<<< HEAD
    order_service = services.order_service
=======
    seller_service = services.seller_service
    create_product_service = services.create_product_service
    order_service = services.order_service

>>>>>>> 3769a36a

# ----------------------------------------------------------------------------------------------------------------------
# Service Section(write your code under your name)
# ----------------------------------------------------------------------------------------------------------------------

# ----------------------------------------------------------------------------------------------------------------------
# 김기용 example ◟( ˘ ³˘)◞ ♡
# ----------------------------------------------------------------------------------------------------------------------
    # services 넘겨주기...
    app.add_url_rule('/test',
                     view_func=SampleUserView.as_view(
                         'sample_user_view',
                         sample_user_service,
                         database
                     ))

    # product_detail_view
    app.add_url_rule('/products/<product_id>',
                     view_func=ProductDetailView.as_view(
                         'product_detail_view',
                         product_list_service,
                         database
                     ))
    # product_search
    app.add_url_rule('/products/search',
                     view_func=ProductSearchView.as_view(
                         'product_search',
                         product_list_service,
                         database
                     ))

    # destination 상세 정보 불러오기
    app.add_url_rule('/destination/<destination_id>',
                     view_func=DestinationDetailView.as_view(
                         'destination_detail_view',
                         destination_service,
                         database
                     ))

    # destination view
    app.add_url_rule('/destination',
                     view_func=DestinationView.as_view(
                         'destination_View',
                         destination_service,
                         database
                     ))

# ----------------------------------------------------------------------------------------------------------------------
# 김민구 ◟( ˘ ³˘)◞ ♡
# ----------------------------------------------------------------------------------------------------------------------
    app.add_url_rule('/users/signup',
                     view_func=SignUpView.as_view(
                         'sign_up_view',
                         services,
                         database
                     ))

    app.add_url_rule('/users/signin',
                     view_func=SignInView.as_view(
                         'sign_in_view',
                         services,
                         database
                     ))

    app.add_url_rule('/users/social-signin',
                     view_func=GoogleSocialSignInView.as_view(
                         'google_social_sign_in_view',
                         services,
                         database
                     ))

    app.add_url_rule('/products',
                     view_func=ProductListView.as_view(
                         'product_list_view',
                         services,
                         database
                     ))

    app.add_url_rule('/categories',
                     view_func=CategoryListView.as_view(
                         'category_list_view',
                         services,
                         database
                     ))

# ----------------------------------------------------------------------------------------------------------------------
# 고수희
# ----------------------------------------------------------------------------------------------------------------------
    app.add_url_rule('/checkout/cart',
                     view_func=CartItemAddView.as_view(
                         'cart_item_add_view',
                         cart_item_service,
                         database
                     ))

    app.add_url_rule('/checkout/cart/<int:cart_id>',
                     view_func=CartItemView.as_view(
                         'cart_item_view',
                         cart_item_service,
                         database
                     ))

    app.add_url_rule('/checkout/sender',
                    view_func=SenderView.as_view(
                        'sender_view',
                        sender_service,
                        database
                    ))

    app.add_url_rule('/checkout',
                    view_func=OrderAddView.as_view(
                        'order_add_view',
                        order_service,
                        database
                    ))

    app.add_url_rule('/checkout/<int:order_id>',
                    view_func=OrderView.as_view(
                        'order_view',
                        order_service,
                        database
                    ))

# ----------------------------------------------------------------------------------------------------------------------
# Admin 1 Section
# ----------------------------------------------------------------------------------------------------------------------

# ----------------------------------------------------------------------------------------------------------------------
# 강두연 ◟( ˘ ³˘)◞ ♡
# ----------------------------------------------------------------------------------------------------------------------
    app.add_url_rule('/events',
                     view_func=EventView.as_view(
                         'event_view',
                         services.event_service,
                         database
                     ))

    app.add_url_rule('/event/<int:event_id>',
                     view_func=EventDetailView.as_view(
                         'event_detail_view',
                         services.event_service,
                         database
                     ))

# ----------------------------------------------------------------------------------------------------------------------
# 김민서 ◟( ˘ ³˘)◞ ♡
# ----------------------------------------------------------------------------------------------------------------------
    app.add_url_rule('/admin/orders', view_func=OrderView.as_view('order_view', order_service, database))

# ----------------------------------------------------------------------------------------------------------------------
# 이성보 ◟( ˘ ³˘)◞ ♡
# ----------------------------------------------------------------------------------------------------------------------

# ----------------------------------------------------------------------------------------------------------------------
# Admin 2 Section
# ----------------------------------------------------------------------------------------------------------------------
# 김영환
    app.add_url_rule('/admin/signup',
                     view_func = SellerSignupView.as_view(
                         'seller_signup_view',
                         seller_service,
                         database
                     ))
    app.add_url_rule('/admin/signin',
                     view_func = SellerSigninView.as_view(
                         'seller_signin_view',
                         seller_service,
                         database
                     ))

# ----------------------------------------------------------------------------------------------------------------------
# 심원두
    app.add_url_rule('/product/productRegist',
                     view_func=CreateProductView.as_view(
                         'create_product_view',
                         create_product_service,
                         database
                     ))
# ----------------------------------------------------------------------------------------------------------------------
# 이성보 ◟( ˘ ³˘)◞ ♡
# ----------------------------------------------------------------------------------------------------------------------


# ----------------------------------------------------------------------------------------------------------------------
# 이영주 ◟( ˘ ³˘)◞ ♡
# ----------------------------------------------------------------------------------------------------------------------

# ----------------------------------------------------------------------------------------------------------------------
# 장재원 ◟( ˘ ³˘)◞ ♡
# ----------------------------------------------------------------------------------------------------------------------


# ----------------------------------------------------------------------------------------------------------------------
    # don't touch this
    error_handle(app)
# ----------------------------------------------------------------------------------------------------------------------<|MERGE_RESOLUTION|>--- conflicted
+++ resolved
@@ -10,33 +10,19 @@
 from .sample_user_view import SampleUserView
 
 from .store.user_view import SignUpView, SignInView, GoogleSocialSignInView
-
 from .store.product_list_view import ProductListView, ProductSearchView, ProductDetailView
-
 from .store.category_list_view import CategoryListView
-
 from .store.destination_view import DestinationView, DestinationDetailView
 from .store.cart_item_view import CartItemView, CartItemAddView
 from .store.sender_view import SenderView
-<<<<<<< HEAD
-from .store.order_view import OrderView, OrderAddView
-from .admin.event_view import EventView
-from utils.error_handler import error_handle
-=======
->>>>>>> 3769a36a
-
-from .admin.order_view import OrderView
+
+from .admin.order_view import OrderView, OrderAddView
 from .admin.event_view import EventView, EventDetailView
 from .admin.seller_view import SellerSignupView, SellerSigninView
 from .admin.create_product_view import CreateProductView
 
-<<<<<<< HEAD
-=======
 from utils.error_handler import error_handle
-from utils.decorator import signin_decorator
-from flask import g, jsonify
-
->>>>>>> 3769a36a
+
 def create_endpoints(app, services, database):
     sample_user_service = services.sample_user_service
 
@@ -63,14 +49,12 @@
     destination_service = services.destination_service
     cart_item_service = services.cart_item_service
     sender_service = services.sender_service
-<<<<<<< HEAD
-    order_service = services.order_service
-=======
+
+
     seller_service = services.seller_service
     create_product_service = services.create_product_service
     order_service = services.order_service
 
->>>>>>> 3769a36a
 
 # ----------------------------------------------------------------------------------------------------------------------
 # Service Section(write your code under your name)
