""" 엔드 포인트의 시작 및 URL 관리

create_endpoints 함수가 정의되어 있는 곳. 함수 안에 사용할 url endpoint 를 정의한다.
파일 끝에 error_handle()함수를 호출 한다.

기본적인 사용 예시:
    app.add_url_rule('/test', view_func=TestUserView.as_view('test_user_view', test_user_service, database))

"""

from .sample_user_view import SampleUserView
from .store.user_view import SignUpView, SignInView, GoogleSocialSignInView
from .store.product_list_view import ProductListView, CategoryListView
from .store.destination_view import DestinationView, DestinationDetailView
from .store.cart_item_view import CartItemView, CartItemAddView
from .store.sender_view import SenderView
from .admin.event_view import EventView
from utils.error_handler import error_handle


from utils.decorator import signin_decorator
from flask import g, jsonify

def create_endpoints(app, services, database):
    """ 앤드 포인트 시작

        Args:
            app     : Flask 앱
            services: Services 클래스:Service 클래스들을 담고 있는 클래스이다.
            database: 데이터베이스

        Author: 홍길동

        Returns: None

        Raises: None
            
        History:
            2020-20-20(홍길동): 초기 생성
            2020-20-21(홍길동): 1차 수정
            2020-20-22(홍길동): 2차 수정
    """

    sample_user_service = services.sample_user_service
    user_service = services.user_service
    destination_service = services.destination_service
    cart_item_service = services.cart_item_service
<<<<<<< HEAD
    product_list_service = services.product_list_service

=======
    sender_service = services.sender_service
    
>>>>>>> 3d2bf58d
# ----------------------------------------------------------------------------------------------------------------------
# Service Section(write your code under your name)
# ----------------------------------------------------------------------------------------------------------------------

# ----------------------------------------------------------------------------------------------------------------------
# 김기용 example ◟( ˘ ³˘)◞ ♡
# ----------------------------------------------------------------------------------------------------------------------

    # services 넘겨주기...
    app.add_url_rule('/test',
                     view_func=SampleUserView.as_view(
                         'sample_user_view',
                         sample_user_service,
                         database
                     ))

    # destination 상세 정보 불러오기
    app.add_url_rule('/destination/<destination_id>',
                     view_func=DestinationDetailView.as_view(
                         'destination_detail_view',
                         destination_service,
                         database
                     ))

    # destination view
    app.add_url_rule('/destination',
                     view_func=DestinationView.as_view(
                         'destination_View',
                         destination_service,
                         database
                     ))

# ----------------------------------------------------------------------------------------------------------------------
# 김민구 ◟( ˘ ³˘)◞ ♡
# ----------------------------------------------------------------------------------------------------------------------
    app.add_url_rule('/users/signup',
                     view_func=SignUpView.as_view(
                         'sign_up_view',
                         user_service,
                         database
                     ))

    app.add_url_rule('/users/signin',
                     view_func=SignInView.as_view(
                         'sign_in_view',
                         user_service,
                         database
                     ))

    app.add_url_rule('/users/social-signin',
                     view_func=GoogleSocialSignInView.as_view(
                         'google_social_sign_in_view',
                         user_service,
                         database
                     ))

<<<<<<< HEAD
    app.add_url_rule('/products',
                     view_func=ProductListView.as_view(
                         'product_list_view',
                         product_list_service,
                         database
                     ))

    app.add_url_rule('/categories',
                     view_func=CategoryListView.as_view(
                         'category_list_view',
                         product_list_service,
                         database
                     ))
=======
>>>>>>> 3d2bf58d
# ----------------------------------------------------------------------------------------------------------------------
# 고수희
# ----------------------------------------------------------------------------------------------------------------------
    app.add_url_rule('/checkout/cart',
                    view_func=CartItemAddView.as_view(
                        'cart_item_add_view',
                        cart_item_service,
                        database
                    ))

    app.add_url_rule('/checkout/cart/<int:cart_id>',
                    view_func=CartItemView.as_view(
                        'cart_item_view',
                        cart_item_service,
                        database
                    ))

    app.add_url_rule('/checkout/sender',
                    view_func=SenderView.as_view(
                        'sender_view',
                        sender_service,
                        database
                    ))

# ----------------------------------------------------------------------------------------------------------------------
# Admin 1 Section
# ----------------------------------------------------------------------------------------------------------------------

# ----------------------------------------------------------------------------------------------------------------------
# 강두연 ◟( ˘ ³˘)◞ ♡
# ----------------------------------------------------------------------------------------------------------------------
    app.add_url_rule('/events', view_func=EventView.as_view('event_view', services.event_service, database))
# ----------------------------------------------------------------------------------------------------------------------
# 김민서 ◟( ˘ ³˘)◞ ♡
# ----------------------------------------------------------------------------------------------------------------------

# ----------------------------------------------------------------------------------------------------------------------
# 이성보 ◟( ˘ ³˘)◞ ♡
# ----------------------------------------------------------------------------------------------------------------------

# ----------------------------------------------------------------------------------------------------------------------
# Admin 2 Section
# ----------------------------------------------------------------------------------------------------------------------

# ----------------------------------------------------------------------------------------------------------------------
# 이성보 ◟( ˘ ³˘)◞ ♡
# ----------------------------------------------------------------------------------------------------------------------

# ----------------------------------------------------------------------------------------------------------------------
    # don't touch this
    error_handle(app)
# ----------------------------------------------------------------------------------------------------------------------<|MERGE_RESOLUTION|>--- conflicted
+++ resolved
@@ -45,13 +45,9 @@
     user_service = services.user_service
     destination_service = services.destination_service
     cart_item_service = services.cart_item_service
-<<<<<<< HEAD
     product_list_service = services.product_list_service
+    sender_service = services.sender_service
 
-=======
-    sender_service = services.sender_service
-    
->>>>>>> 3d2bf58d
 # ----------------------------------------------------------------------------------------------------------------------
 # Service Section(write your code under your name)
 # ----------------------------------------------------------------------------------------------------------------------
@@ -108,7 +104,6 @@
                          database
                      ))
 
-<<<<<<< HEAD
     app.add_url_rule('/products',
                      view_func=ProductListView.as_view(
                          'product_list_view',
@@ -122,8 +117,7 @@
                          product_list_service,
                          database
                      ))
-=======
->>>>>>> 3d2bf58d
+
 # ----------------------------------------------------------------------------------------------------------------------
 # 고수희
 # ----------------------------------------------------------------------------------------------------------------------
