--- conflicted
+++ resolved
@@ -8,17 +8,6 @@
 
 """
 
-<<<<<<< HEAD
-from .sample_user_view import SampleUserView
-from utils.error_handler import error_handle
-
-from .admin.seller_view import SellerInfoView, SellerHistoryView
-
-
-def create_endpoints(app, services, database):
-    sample_user_service = services.sample_user_service
-    seller_info_service = services.seller_info_service
-=======
 # service
 from .sample_user_view         import SampleUserView
 from .store.user_view          import SignUpView, SignInView, GoogleSocialSignInView
@@ -40,8 +29,8 @@
 
 from utils.error_handler import error_handle
 
+
 def create_endpoints(app, services, database):
->>>>>>> d448d704
     """ 앤드 포인트 시작
 
             Args:
@@ -50,18 +39,18 @@
                 database: 데이터베이스
 
             Author: 김기용
-        
+
             Returns: None
 
             Raises: None
-            
+
             History:
                 2020-12-28(김기용): 초기 생성
                 2020-12-29(김기용): 1차 수정
                 2020-12-31(강두연): 2차 수정
                 2020-12-31(심원두): 3차 수정
     """
-    
+
     # service
     sample_user_service  = services.sample_user_service
     destination_service  = services.destination_service
@@ -69,15 +58,15 @@
     sender_service       = services.sender_service
     product_list_service = services.product_list_service
     store_order_service  = services.store_order_service
-    
+
     # admin1
     order_service          = services.order_service
-    
+
     # admin2
     seller_service         = services.seller_service
     product_create_service = services.product_create_service
     product_manage_service = services.product_manage_service
-    
+
 # ----------------------------------------------------------------------------------------------------------------------
 # Service Section(write your code under your name)
 # ----------------------------------------------------------------------------------------------------------------------
@@ -204,8 +193,6 @@
 # Admin 1 Section
 # ----------------------------------------------------------------------------------------------------------------------
 
-<<<<<<< HEAD
-=======
 # ----------------------------------------------------------------------------------------------------------------------
 # 강두연 ◟( ˘ ³˘)◞ ♡
 # ----------------------------------------------------------------------------------------------------------------------
@@ -236,7 +223,6 @@
                          services.event_service,
                          database
                      ))
->>>>>>> d448d704
 
 # ----------------------------------------------------------------------------------------------------------------------
 # 김민서 ◟( ˘ ³˘)◞ ♡
@@ -244,21 +230,8 @@
     app.add_url_rule('/admin/orders',view_func=OrderView.as_view('order_view', order_service, database))
 
 # ----------------------------------------------------------------------------------------------------------------------
-# 이영주 ◟( ˘ ³˘)◞ ♡
-# ----------------------------------------------------------------------------------------------------------------------
-    app.add_url_rule('/admin/<int:account_id>',
-                     view_func=SellerInfoView.as_view(
-                         'SellerInfoView',
-                         seller_info_service,
-                         database
-                     ))
-
-    app.add_url_rule('/admin/<int:account_id>/history',
-                     view_func=SellerHistoryView.as_view(
-                         'SellerHistoryView',
-                         seller_info_service,
-                         database
-                     ))
+# 이성보 ◟( ˘ ³˘)◞ ♡
+# ----------------------------------------------------------------------------------------------------------------------
 
 # ----------------------------------------------------------------------------------------------------------------------
 # Admin 2 Section
@@ -271,7 +244,7 @@
                          seller_service,
                          database
                      ))
-    
+
     app.add_url_rule('/admin/signin',
                      view_func = SellerSigninView.as_view(
                          'seller_signin_view',
@@ -288,14 +261,14 @@
                          product_create_service,
                          database
                      ))
-    
+
     app.add_url_rule('/admin/product/productRegist',
                      view_func=CreateProductView.as_view(
                          'product_create_view',
                          product_create_service,
                          database
                      ))
-    
+
     app.add_url_rule('/admin/products',
                      view_func=SearchProductView.as_view(
                          'search_product_view',
@@ -311,8 +284,8 @@
                          'SellerInfoView',
                          seller_service,
                          database
-                    ))
-    
+                     ))
+
     app.add_url_rule('/admin/<int:account_id>/history',
                      view_func=SellerHistoryView.as_view(
                          'SellerHistoryView',
