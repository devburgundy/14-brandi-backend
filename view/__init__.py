--- conflicted
+++ resolved
@@ -8,15 +8,6 @@
 
 """
 
-<<<<<<< HEAD
-from .sample_user_view import SampleUserView
-from .store.user_view import SignUpView, SignInView, GoogleSocialSignInView
-from .store.destination_view import DestinationView, DestinationDetailView
-from .store.cart_item_view import CartItemView, CartItemAddView
-from .admin.event_view import EventView
-from .admin.enquiry_view import EnquiryView
-from utils.error_handler import error_handle
-=======
 # service
 from .sample_user_view         import SampleUserView
 from .store.user_view          import SignUpView, SignInView, GoogleSocialSignInView
@@ -30,7 +21,6 @@
 # admin1
 from .admin.order_view import OrderView
 from .admin.event_view import EventView, EventDetailView, EventProductsCategoryView, EventProductsToAddView
->>>>>>> 3fa1e6f9
 
 # admin2
 from .admin.seller_view         import SellerSignupView, SellerSigninView, SellerInfoView, SellerHistoryView
@@ -59,13 +49,6 @@
                 2020-12-31(강두연): 2차 수정
                 2020-12-31(심원두): 3차 수정
     """
-<<<<<<< HEAD
-    # sample_user_service = services.sample_user_service
-    # user_service = services.user_service
-    # destination_service = services.destination_service
-    # cart_item_service = services.cart_item_service
-
-=======
     
     # service
     sample_user_service  = services.sample_user_service
@@ -82,7 +65,6 @@
     seller_service         = services.seller_service
     product_create_service = services.product_create_service
     product_manage_service = services.product_manage_service
->>>>>>> 3fa1e6f9
     
 # ----------------------------------------------------------------------------------------------------------------------
 # Service Section(write your code under your name)
@@ -91,54 +73,6 @@
 # ----------------------------------------------------------------------------------------------------------------------
 # 김기용 example ◟( ˘ ³˘)◞ ♡
 # ----------------------------------------------------------------------------------------------------------------------
-<<<<<<< HEAD
-#     app.add_url_rule('/test',
-#                      view_func=SampleUserView.as_view(
-#                          'sample_user_view',
-#                          sample_user_service,
-#                          database
-#                      ))
-#
-#     # destination 상세 정보 불러오기
-#     app.add_url_rule('/destination/<destination_id>',
-#                      view_func=DestinationDetailView.as_view(
-#                          'destination_detail_view',
-#                          destination_service,
-#                          database
-#                      ))
-#
-#     # destination view
-#     app.add_url_rule('/destination',
-#                      view_func=DestinationView.as_view(
-#                          'destination_View',
-#                          destination_service,
-#                          database
-#                      ))
-
-# ----------------------------------------------------------------------------------------------------------------------
-# 김민구 ◟( ˘ ³˘)◞ ♡
-# ----------------------------------------------------------------------------------------------------------------------
-#     app.add_url_rule('/users/signup',
-#                      view_func=SignUpView.as_view(
-#                          'sign_up_view',
-#                          user_service,
-#                          database
-#                      ))
-#
-#     app.add_url_rule('/users/signin',
-#                      view_func=SignInView.as_view(
-#                          'sign_in_view',
-#                          user_service,
-#                          database
-#                      ))
-#
-#     app.add_url_rule('/users/social',
-#                      view_func=GoogleSocialSignInView.as_view(
-#                          'google_social_sign_in_view',
-#                          user_service,
-#                          database
-#                      ))
-=======
     # services 넘겨주기...
     app.add_url_rule('/test',
                      view_func=SampleUserView.as_view(
@@ -201,7 +135,6 @@
                          services,
                          database
                      ))
->>>>>>> 3fa1e6f9
 
     app.add_url_rule('/products',
                      view_func=ProductListView.as_view(
@@ -220,21 +153,6 @@
 # ----------------------------------------------------------------------------------------------------------------------
 # 고수희
 # ----------------------------------------------------------------------------------------------------------------------
-<<<<<<< HEAD
-#     app.add_url_rule('/checkout/cart',
-#                     view_func=CartItemAddView.as_view(
-#                         'cart_item_add_view',
-#                         cart_item_service,
-#                         database
-#                     ))
-#
-#     app.add_url_rule('/checkout/cart/<int:cart_id>',
-#                     view_func=CartItemView.as_view(
-#                         'cart_item_view',
-#                         cart_item_service,
-#                         database
-#                     ))
-=======
     app.add_url_rule('/checkout/cart',
                      view_func=CartItemAddView.as_view(
                          'cart_item_add_view',
@@ -269,7 +187,6 @@
                         store_order_service,
                         database
                     ))
->>>>>>> 3fa1e6f9
 
 # ----------------------------------------------------------------------------------------------------------------------
 # Admin 1 Section
