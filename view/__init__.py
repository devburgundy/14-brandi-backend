--- conflicted
+++ resolved
@@ -7,17 +7,6 @@
     app.add_url_rule('/test', view_func=TestUserView.as_view('test_user_view', test_user_service, database))
 
 """
-<<<<<<< HEAD
-from .sample_user_view import SampleUserView
-
-from .admin.create_product_view import CreateProductView
-from .admin.seller_view import (
-                                SellerSignupView,
-                                SellerSigninView,
-                                SellerSearchView
-                                )
-
-=======
 
 # service
 from .sample_user_view         import SampleUserView
@@ -34,23 +23,15 @@
 from .admin.event_view import EventView, EventDetailView, EventProductsCategoryView, EventProductsToAddView
 
 # admin2
-from .admin.seller_view         import SellerSignupView, SellerSigninView, SellerInfoView, SellerHistoryView
+from .admin.seller_view         import SellerSignupView, SellerSigninView, SellerInfoView, SellerHistoryView, SellerSearchView
 from .admin.product_create_view import MainCategoriesListView, CreateProductView
 from .admin.product_manage_view import ProductManageSearchView, ProductManageDetailView
 
->>>>>>> fa0453c2
 from utils.error_handler import error_handle
 
 
 def create_endpoints(app, services, database):
-<<<<<<< HEAD
-
-    sample_user_service     = services.sample_user_service
-    seller_service          = services.seller_service
-    create_product_service  = services.create_product_service
-
-=======
->>>>>>> fa0453c2
+
     """ 앤드 포인트 시작
 
             Args:
@@ -307,11 +288,6 @@
                          database
                      ))
 
-<<<<<<< HEAD
-    # ----------------------------------------------------------------------------------------------------------------------
-# 심원두
-    app.add_url_rule('/product/productRegist',
-=======
 # ----------------------------------------------------------------------------------------------------------------------
 # 심원두 ◟( ˘ ³˘)◞ ♡
 # ----------------------------------------------------------------------------------------------------------------------
@@ -323,7 +299,6 @@
                      ))
 
     app.add_url_rule('/admin/product/productRegist',
->>>>>>> fa0453c2
                      view_func=CreateProductView.as_view(
                          'product_create_view',
                          product_create_service,
