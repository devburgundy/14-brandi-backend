--- conflicted
+++ resolved
@@ -16,14 +16,7 @@
 
 
 def create_endpoints(app, services, database):
-    sample_user_service = services.sample_user_service
-<<<<<<< HEAD
-    user_service = services.user_service
-=======
-    destination_select_service = services.destination_select_service
-    
->>>>>>> 9642c531
-    """ 앤드 포인트 시작
+      """ 앤드 포인트 시작
 
             Args: 
                 app     : Flask 앱
@@ -42,6 +35,10 @@
                 2020-20-22(홍길동): 2차 수정
             """
 
+    sample_user_service = services.sample_user_service
+    user_service = services.user_service
+    destination_select_service = services.destination_select_service
+    
 # ----------------------------------------------------------------------------------------------------------------------
 # Service Section(write your code under your name)
 # ----------------------------------------------------------------------------------------------------------------------
