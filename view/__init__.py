""" 엔드 포인트의 시작 및 URL 관리

create_endpoints 함수가 정의되어 있는 곳. 함수 안에 사용할 url endpoint 를 정의한다.
파일 끝에 error_handle()함수를 호출 한다.

기본적인 사용 예시:
    app.add_url_rule('/test', view_func=TestUserView.as_view('test_user_view', test_user_service, database))

"""
from .sample_user_view import SampleUserView

from .admin.order_view import OrderView
from .admin.event_view import EventView

from .store.user_view import SignUpView, SignInView, GoogleSocialSignInView
from .store.product_list_view import ProductListView, CategoryListView
from .store.destination_view import DestinationView, DestinationDetailView
from .store.cart_item_view import CartItemView, CartItemAddView
<<<<<<< HEAD


from utils.error_handler import error_handle
=======
from .store.sender_view import SenderView
from .admin.event_view import EventView
from .admin.seller_view import SellerSignupView, SellerSigninView
from .admin.create_product_view import CreateProductView
>>>>>>> 79c886e0

from utils.error_handler import error_handle
from utils.decorator import signin_decorator
from flask import g, jsonify

def create_endpoints(app, services, database):
    sample_user_service = services.sample_user_service
    order_service = services.order_service

    """ 앤드 포인트 시작

            Args:
                app     : Flask 앱
                services: Services 클래스:Service 클래스들을 담고 있는 클래스이다.
                database: 데이터베이스
=======
    """ 앤드 포인트 시작

        Args:
            app     : Flask 앱
            services: Services 클래스:Service 클래스들을 담고 있는 클래스이다.
            database: 데이터베이스

        Author: 홍길동

        Returns: None
<<<<<<< HEAD

            Raises: None

            History:
                2020-20-20(홍길동): 초기 생성
                2020-20-21(홍길동): 1차 수정
                2020-20-22(홍길동): 2차 수정
            """

=======
=======
        
>>>>>>> 79c886e0
        Raises: None
            
        History:
            2020-20-20(홍길동): 초기 생성
            2020-20-21(홍길동): 1차 수정
            2020-20-22(홍길동): 2차 수정
    """

    sample_user_service = services.sample_user_service
    user_service = services.user_service
    destination_service = services.destination_service
    cart_item_service = services.cart_item_service
<<<<<<< HEAD
    
=======
    product_list_service = services.product_list_service
    sender_service = services.sender_service
    seller_service = services.seller_service
    create_product_service = services.create_product_service
>>>>>>> 79c886e0

# ----------------------------------------------------------------------------------------------------------------------
# Service Section(write your code under your name)
# ----------------------------------------------------------------------------------------------------------------------

# ----------------------------------------------------------------------------------------------------------------------
# 김기용 example ◟( ˘ ³˘)◞ ♡
# ----------------------------------------------------------------------------------------------------------------------
    # services 넘겨주기...
    app.add_url_rule('/test',
                     view_func=SampleUserView.as_view(
                         'sample_user_view',
                         sample_user_service,
                         database
                     ))

    # destination 상세 정보 불러오기
    app.add_url_rule('/destination/<destination_id>',
                     view_func=DestinationDetailView.as_view(
                         'destination_detail_view',
                         destination_service,
                         database
                     ))

    # destination view
    app.add_url_rule('/destination',
                     view_func=DestinationView.as_view(
                         'destination_View',
                         destination_service,
                         database
                     ))

# ----------------------------------------------------------------------------------------------------------------------
# 김민구 ◟( ˘ ³˘)◞ ♡
# ----------------------------------------------------------------------------------------------------------------------
    app.add_url_rule('/users/signup',
                     view_func=SignUpView.as_view(
                         'sign_up_view',
                         user_service,
                         database
                     ))

    app.add_url_rule('/users/signin',
                     view_func=SignInView.as_view(
                         'sign_in_view',
                         user_service,
                         database
                     ))

    app.add_url_rule('/users/social-signin',
                     view_func=GoogleSocialSignInView.as_view(
                         'google_social_sign_in_view',
                         user_service,
                         database
                     ))

    app.add_url_rule('/products',
                     view_func=ProductListView.as_view(
                         'product_list_view',
                         product_list_service,
                         database
                     ))

    app.add_url_rule('/categories',
                     view_func=CategoryListView.as_view(
                         'category_list_view',
                         product_list_service,
                         database
                     ))

# ----------------------------------------------------------------------------------------------------------------------
# 고수희
# ----------------------------------------------------------------------------------------------------------------------
    app.add_url_rule('/checkout/cart',
                    view_func=CartItemAddView.as_view(
                        'cart_item_add_view',
                        cart_item_service,
                        database
                    ))

    app.add_url_rule('/checkout/cart/<int:cart_id>',
                    view_func=CartItemView.as_view(
                        'cart_item_view',
                        cart_item_service,
                        database
                    ))

    app.add_url_rule('/checkout/sender',
                    view_func=SenderView.as_view(
                        'sender_view',
                        sender_service,
                        database
                    ))

# ----------------------------------------------------------------------------------------------------------------------
# Admin 1 Section
# ----------------------------------------------------------------------------------------------------------------------

# ----------------------------------------------------------------------------------------------------------------------
# 강두연 ◟( ˘ ³˘)◞ ♡
# ----------------------------------------------------------------------------------------------------------------------
    app.add_url_rule('/events', view_func=EventView.as_view('event_view', services.event_service, database))
# ----------------------------------------------------------------------------------------------------------------------
# 김민서 ◟( ˘ ³˘)◞ ♡
# ----------------------------------------------------------------------------------------------------------------------
    app.add_url_rule('/admin/orders', view_func=OrderView.as_view('order_view', order_service, database))

# ----------------------------------------------------------------------------------------------------------------------
# 이성보 ◟( ˘ ³˘)◞ ♡
# ----------------------------------------------------------------------------------------------------------------------

# ----------------------------------------------------------------------------------------------------------------------
# Admin 2 Section
# ----------------------------------------------------------------------------------------------------------------------
# 김영환
    app.add_url_rule('/admin/signup',
                     view_func = SellerSignupView.as_view(
                         'seller_signup_view',
                         seller_service,
                         database
                     ))
    app.add_url_rule('/admin/signin',
                     view_func = SellerSigninView.as_view(
                         'seller_signin_view',
                         seller_service,
                         database
                     ))

# ----------------------------------------------------------------------------------------------------------------------
# 심원두
    app.add_url_rule('/product/productRegist',
                     view_func=CreateProductView.as_view(
                         'create_product_view',
                         create_product_service,
                         database
                     ))
# ----------------------------------------------------------------------------------------------------------------------
# 이성보 ◟( ˘ ³˘)◞ ♡
# ----------------------------------------------------------------------------------------------------------------------


# ----------------------------------------------------------------------------------------------------------------------
# 이영주 ◟( ˘ ³˘)◞ ♡
# ----------------------------------------------------------------------------------------------------------------------

# ----------------------------------------------------------------------------------------------------------------------
# 장재원 ◟( ˘ ³˘)◞ ♡
# ----------------------------------------------------------------------------------------------------------------------


# ----------------------------------------------------------------------------------------------------------------------
    # don't touch this
    error_handle(app)
# ----------------------------------------------------------------------------------------------------------------------<|MERGE_RESOLUTION|>--- conflicted
+++ resolved
@@ -16,16 +16,14 @@
 from .store.product_list_view import ProductListView, CategoryListView
 from .store.destination_view import DestinationView, DestinationDetailView
 from .store.cart_item_view import CartItemView, CartItemAddView
-<<<<<<< HEAD
 
 
 from utils.error_handler import error_handle
-=======
+
 from .store.sender_view import SenderView
 from .admin.event_view import EventView
 from .admin.seller_view import SellerSignupView, SellerSigninView
 from .admin.create_product_view import CreateProductView
->>>>>>> 79c886e0
 
 from utils.error_handler import error_handle
 from utils.decorator import signin_decorator
@@ -41,31 +39,7 @@
                 app     : Flask 앱
                 services: Services 클래스:Service 클래스들을 담고 있는 클래스이다.
                 database: 데이터베이스
-=======
-    """ 앤드 포인트 시작
-
-        Args:
-            app     : Flask 앱
-            services: Services 클래스:Service 클래스들을 담고 있는 클래스이다.
-            database: 데이터베이스
-
-        Author: 홍길동
-
-        Returns: None
-<<<<<<< HEAD
-
-            Raises: None
-
-            History:
-                2020-20-20(홍길동): 초기 생성
-                2020-20-21(홍길동): 1차 수정
-                2020-20-22(홍길동): 2차 수정
-            """
-
-=======
-=======
-        
->>>>>>> 79c886e0
+
         Raises: None
             
         History:
@@ -78,14 +52,12 @@
     user_service = services.user_service
     destination_service = services.destination_service
     cart_item_service = services.cart_item_service
-<<<<<<< HEAD
-    
-=======
+
     product_list_service = services.product_list_service
     sender_service = services.sender_service
     seller_service = services.seller_service
     create_product_service = services.create_product_service
->>>>>>> 79c886e0
+
 
 # ----------------------------------------------------------------------------------------------------------------------
 # Service Section(write your code under your name)
