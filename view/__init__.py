""" 엔드 포인트의 시작 및 URL 관리

create_endpoints 함수가 정의되어 있는 곳. 함수 안에 사용할 url endpoint 를 정의한다.
파일 끝에 error_handle()함수를 호출 한다.

기본적인 사용 예시:
    app.add_url_rule('/test', view_func=TestUserView.as_view('test_user_view', test_user_service, database))

"""
<<<<<<< HEAD
from .sample_user_view import SampleUserView
from .admin.create_product_view import CreateProductView
from .sample_user_view import SampleUserView

from .admin.seller_view import SellerSignupView, SellerSigninView
=======

from .sample_user_view import SampleUserView
from .store.user_view import SignUpView, SignInView, GoogleSocialSignInView
from .store.product_list_view import ProductListView, CategoryListView
from .store.destination_view import DestinationView, DestinationDetailView
from .store.cart_item_view import CartItemView, CartItemAddView
from .store.sender_view import SenderView
from .admin.event_view import EventView
>>>>>>> 777fdfdf
from utils.error_handler import error_handle


from utils.decorator import signin_decorator
from flask import g, jsonify

def create_endpoints(app, services, database):
<<<<<<< HEAD
    sample_user_service = services.sample_user_service
    seller_service = services.seller_service
    create_product_service = services.create_product_service

    """ 앤드 포인트 시작
            Args:
                app     : Flask 앱
                services: Services 클래스:Service 클래스들을 담고 있는 클래스이다.
                database: 데이터베이스
=======
    """ 앤드 포인트 시작

        Args:
            app     : Flask 앱
            services: Services 클래스:Service 클래스들을 담고 있는 클래스이다.
            database: 데이터베이스
>>>>>>> 777fdfdf

        Author: 홍길동

        Returns: None

<<<<<<< HEAD
            Raises: None

            History:
                2020-20-20(홍길동): 초기 생성
                2020-20-21(홍길동): 1차 수정
                2020-20-22(홍길동): 2차 수정
            """
=======
        Raises: None
            
        History:
            2020-20-20(홍길동): 초기 생성
            2020-20-21(홍길동): 1차 수정
            2020-20-22(홍길동): 2차 수정
    """

    sample_user_service = services.sample_user_service
    user_service = services.user_service
    destination_service = services.destination_service
    cart_item_service = services.cart_item_service
    product_list_service = services.product_list_service
    sender_service = services.sender_service
>>>>>>> 777fdfdf

# ----------------------------------------------------------------------------------------------------------------------
# Service Section(write your code under your name)
# ----------------------------------------------------------------------------------------------------------------------

# ----------------------------------------------------------------------------------------------------------------------
# 김기용 example ◟( ˘ ³˘)◞ ♡
# ----------------------------------------------------------------------------------------------------------------------
<<<<<<< HEAD
    app.add_url_rule('/test', view_func=SampleUserView.as_view('sample_user_view', sample_user_service, database))
=======

    # services 넘겨주기...
    app.add_url_rule('/test',
                     view_func=SampleUserView.as_view(
                         'sample_user_view',
                         sample_user_service,
                         database
                     ))

    # destination 상세 정보 불러오기
    app.add_url_rule('/destination/<destination_id>',
                     view_func=DestinationDetailView.as_view(
                         'destination_detail_view',
                         destination_service,
                         database
                     ))

    # destination view
    app.add_url_rule('/destination',
                     view_func=DestinationView.as_view(
                         'destination_View',
                         destination_service,
                         database
                     ))

>>>>>>> 777fdfdf
# ----------------------------------------------------------------------------------------------------------------------
# 김민구 ◟( ˘ ³˘)◞ ♡
# ----------------------------------------------------------------------------------------------------------------------
    app.add_url_rule('/users/signup',
                     view_func=SignUpView.as_view(
                         'sign_up_view',
                         user_service,
                         database
                     ))

    app.add_url_rule('/users/signin',
                     view_func=SignInView.as_view(
                         'sign_in_view',
                         user_service,
                         database
                     ))

    app.add_url_rule('/users/social-signin',
                     view_func=GoogleSocialSignInView.as_view(
                         'google_social_sign_in_view',
                         user_service,
                         database
                     ))

    app.add_url_rule('/products',
                     view_func=ProductListView.as_view(
                         'product_list_view',
                         product_list_service,
                         database
                     ))

    app.add_url_rule('/categories',
                     view_func=CategoryListView.as_view(
                         'category_list_view',
                         product_list_service,
                         database
                     ))

# ----------------------------------------------------------------------------------------------------------------------
# 고수희
# ----------------------------------------------------------------------------------------------------------------------
    app.add_url_rule('/checkout/cart',
                    view_func=CartItemAddView.as_view(
                        'cart_item_add_view',
                        cart_item_service,
                        database
                    ))

    app.add_url_rule('/checkout/cart/<int:cart_id>',
                    view_func=CartItemView.as_view(
                        'cart_item_view',
                        cart_item_service,
                        database
                    ))

    app.add_url_rule('/checkout/sender',
                    view_func=SenderView.as_view(
                        'sender_view',
                        sender_service,
                        database
                    ))

# ----------------------------------------------------------------------------------------------------------------------
# Admin 1 Section
# ----------------------------------------------------------------------------------------------------------------------

# ----------------------------------------------------------------------------------------------------------------------
# 강두연 ◟( ˘ ³˘)◞ ♡
# ----------------------------------------------------------------------------------------------------------------------
    app.add_url_rule('/events', view_func=EventView.as_view('event_view', services.event_service, database))
# ----------------------------------------------------------------------------------------------------------------------
# 김민서 ◟( ˘ ³˘)◞ ♡
# ----------------------------------------------------------------------------------------------------------------------

# ----------------------------------------------------------------------------------------------------------------------
# 이성보 ◟( ˘ ³˘)◞ ♡
# ----------------------------------------------------------------------------------------------------------------------

# ----------------------------------------------------------------------------------------------------------------------
# Admin 2 Section
# ----------------------------------------------------------------------------------------------------------------------
# 김영환
    app.add_url_rule('/admin/signup',
                     view_func = SellerSignupView.as_view(
                         'seller_signup_view',
                         seller_service,
                         database
                     ))
    app.add_url_rule('/admin/signin',
                     view_func = SellerSigninView.as_view(
                         'seller_signin_view',
                         seller_service,
                         database
                     ))

# ----------------------------------------------------------------------------------------------------------------------
# 심원두
    app.add_url_rule('/product/productRegist',
                     view_func=CreateProductView.as_view(
                         'create_product_view',
                         create_product_service,
                         database
                     ))
# ----------------------------------------------------------------------------------------------------------------------
# 이성보 ◟( ˘ ³˘)◞ ♡
# ----------------------------------------------------------------------------------------------------------------------


# ----------------------------------------------------------------------------------------------------------------------
# 이영주 ◟( ˘ ³˘)◞ ♡
# ----------------------------------------------------------------------------------------------------------------------

# ----------------------------------------------------------------------------------------------------------------------
# 장재원 ◟( ˘ ³˘)◞ ♡
# ----------------------------------------------------------------------------------------------------------------------


# ----------------------------------------------------------------------------------------------------------------------
    # don't touch this
    error_handle(app)
# ----------------------------------------------------------------------------------------------------------------------<|MERGE_RESOLUTION|>--- conflicted
+++ resolved
@@ -7,14 +7,6 @@
     app.add_url_rule('/test', view_func=TestUserView.as_view('test_user_view', test_user_service, database))
 
 """
-<<<<<<< HEAD
-from .sample_user_view import SampleUserView
-from .admin.create_product_view import CreateProductView
-from .sample_user_view import SampleUserView
-
-from .admin.seller_view import SellerSignupView, SellerSigninView
-=======
-
 from .sample_user_view import SampleUserView
 from .store.user_view import SignUpView, SignInView, GoogleSocialSignInView
 from .store.product_list_view import ProductListView, CategoryListView
@@ -22,46 +14,25 @@
 from .store.cart_item_view import CartItemView, CartItemAddView
 from .store.sender_view import SenderView
 from .admin.event_view import EventView
->>>>>>> 777fdfdf
+from .admin.seller_view import SellerSignupView, SellerSigninView
+from .admin.create_product_view import CreateProductView
+
 from utils.error_handler import error_handle
-
-
 from utils.decorator import signin_decorator
 from flask import g, jsonify
 
 def create_endpoints(app, services, database):
-<<<<<<< HEAD
-    sample_user_service = services.sample_user_service
-    seller_service = services.seller_service
-    create_product_service = services.create_product_service
-
-    """ 앤드 포인트 시작
-            Args:
-                app     : Flask 앱
-                services: Services 클래스:Service 클래스들을 담고 있는 클래스이다.
-                database: 데이터베이스
-=======
     """ 앤드 포인트 시작
 
         Args:
             app     : Flask 앱
             services: Services 클래스:Service 클래스들을 담고 있는 클래스이다.
             database: 데이터베이스
->>>>>>> 777fdfdf
 
         Author: 홍길동
 
         Returns: None
-
-<<<<<<< HEAD
-            Raises: None
-
-            History:
-                2020-20-20(홍길동): 초기 생성
-                2020-20-21(홍길동): 1차 수정
-                2020-20-22(홍길동): 2차 수정
-            """
-=======
+        
         Raises: None
             
         History:
@@ -76,7 +47,8 @@
     cart_item_service = services.cart_item_service
     product_list_service = services.product_list_service
     sender_service = services.sender_service
->>>>>>> 777fdfdf
+    seller_service = services.seller_service
+    create_product_service = services.create_product_service
 
 # ----------------------------------------------------------------------------------------------------------------------
 # Service Section(write your code under your name)
@@ -85,10 +57,6 @@
 # ----------------------------------------------------------------------------------------------------------------------
 # 김기용 example ◟( ˘ ³˘)◞ ♡
 # ----------------------------------------------------------------------------------------------------------------------
-<<<<<<< HEAD
-    app.add_url_rule('/test', view_func=SampleUserView.as_view('sample_user_view', sample_user_service, database))
-=======
-
     # services 넘겨주기...
     app.add_url_rule('/test',
                      view_func=SampleUserView.as_view(
@@ -113,7 +81,6 @@
                          database
                      ))
 
->>>>>>> 777fdfdf
 # ----------------------------------------------------------------------------------------------------------------------
 # 김민구 ◟( ˘ ³˘)◞ ♡
 # ----------------------------------------------------------------------------------------------------------------------
