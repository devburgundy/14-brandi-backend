import json
from flask                   import jsonify, request
from flask.views             import MethodView

from utils.connection        import get_connection
from utils.custom_exceptions import DatabaseCloseFail
from utils.rules             import NumberRule, DefaultRule, EmailRule

from flask_request_validator import (
    Param,
    PATH,
    JSON,
    FORM,
<<<<<<< HEAD
    GET,
    validate_params
)

class SellerSearchView(MethodView):
=======
    validate_params
)


class SellerSignupView(MethodView):
>>>>>>> fa0453c2
    def __init__(self, service, database):
        self.service = service
        self.database = database

    @validate_params(
        Param('page', GET, int, required=False),
        Param('page_view', GET, int, required=False),
        Param('account_id', JSON, int, required=False),
        Param('username', JSON, str, required=False),
        Param('seller_english_name', JSON, str, required=False),
        Param('seller_name', JSON, str, required=False),
        Param('contact_name', JSON, str, required=False),
        Param('contact_phone', JSON, str, required=False),
        Param('contact_email', JSON, str, required=False),
        Param('seller_attribute_type_name', JSON, str, required=False),
        Param('seller_status_type_name', JSON, str, required=False),
        Param('updated_at', JSON, str, required=False),
        Param('start_date',JSON, str, required=False),
        Param('end_date', JSON, str, required=False)
    )

    def get(self, *args):
        try:
            data = {
                'account_id' : args[2],
                'username' : args[3],
                'seller_english_name' : args[4],
                'seller_name': args[5],
                'contact_name': args[6],
                'contact_phone': args[7],
                'contact_email': args[8],
                'seller_attribute_type_name': args[9],
                'seller_status_type_name': args[10],
                'updated_at': args[11],
                'start_date': args[12],
                'end_date' : args[13]
            }

            page = request.args.get('page',1)
            page_view = request.args.get('page_view',10)

            connection = get_connection(self.database)
            seller_list = self.service.seller_search_service(connection, data, page, page_view)
            return jsonify({'message':'success', 'result': seller_list}),200

        except Exception as e:
            raise e
        finally:
            try:
                if connection:
                    connection.close()
            except Exception:
                raise DatabaseCloseFail('database close fail in seller_list_view')

class SellerSignupView(MethodView):

    @validate_params(
        Param('username', JSON, str),
        Param('password', JSON, str),
        Param('seller_attribute_type_id', JSON, str),
        Param('name', JSON, str),
        Param('english_name', JSON, str),
        Param('contact_phone', JSON, str),
        Param('service_center_number', JSON, str),
    )
    def post(self, *args):

        data = {
            'username' : args[0],
            'password' : args[1],
            'seller_attribute_type_id': args[2],
            'name': args[3],
            'english_name': args[4],
            'contact_phone': args[5],
            'service_center_number': args[6],
        }

        try:
            connection = get_connection(self.database)
            self.service.seller_signup_service(connection,data)
            connection.commit()
            return jsonify({'message': 'success'}),200


        except Exception as e:
            connection.rollback()
            raise e

        finally:
            try:
                if connection:
                    connection.close()
            except Exception:
                raise DatabaseCloseFail('database close fail')


class SellerSigninView(MethodView):

    def __init__(self, service, database):
        self.service = service
        self.database = database

    @validate_params(
        Param('username', JSON, str),
        Param('password', JSON, str)
    )
    def post(self, *args):
        data = {
            'username': args[0],
            'password': args[1]
        }

        try:
            connection = get_connection(self.database)
            token = self.service.seller_signin_service(connection, data)
            connection.commit()
            return jsonify({'message':'login success','token': token}),200

        except Exception as e:
            connection.rollback()                


class SellerInfoView(MethodView):
    """ Presentation Layer
    Attributes:
        database: app.config['DB']에 담겨있는 정보(데이터베이스 관련 정보)
        service : SellerInfoService 클래스

    Author:
        이영주

    History:
        2020-12-28(이영주): 초기 생성
    """
    @validate_params(
      Param('account_id', PATH, str, required=True, rules=[NumberRule()])
    )
    def get(self, *args):
        """GET 메소드:
            해당 셀러의 정보를 조회.
            account_id 에 해당되는 셀러를 테이블에서 조회 후 가져온다.
        Args:
            account_id
        Author:
            이영주

        Returns:
            result seller

        Raises:
            400, {'message': 'key error', 'errorMessage': 'key_error'}                              : 잘못 입력된 키값
            400, {'message': 'seller does not exist error', 'errorMessage': 'seller_does_not_exist'}: 셀러 정보 조회 실패
            400, {'message': 'unable to close database', 'errorMessage': 'unable_to_close_database'}: 커넥션 종료 실패
            500, {'message': 'internal server error', 'errorMessage': format(e)})                   : 서버 에러

        History:
            2020-12-28(이영주): 초기 생성
        """
        data = {
            'account_id': args[0]
        }
        try:
            connection = get_connection(self.database)
            seller = self.service.get_seller_info(connection, data)
            return jsonify({'message' : 'success', 'result' : seller}), 200

        except Exception as e:
            raise e

        finally:
            try:
                if connection:
                    connection.close()
            except Exception:
                raise DatabaseCloseFail('database close fail')

    @validate_params(
        Param('id', FORM, str, rules=[NumberRule()]),

        Param('id', JSON, str, rules=[NumberRule()]),
        Param('name', JSON, str, rules=[DefaultRule()]),
        Param('phone', JSON, str, rules=[NumberRule()]),
        Param('email', JSON, str, rules=[EmailRule()]),
        Param('order_index', JSON, str, rules=[NumberRule()]),
        Param('seller_id', JSON, str, rules=[NumberRule()]),
        Param('contact_name', JSON, str, required=False, rules=[DefaultRule()]),
        Param('contact_phone', JSON, str, required=False, rules=[NumberRule()]),
        Param('contact_email', JSON, str, required=False, rules=[EmailRule()]),
    )
    def post(self, *args):
        """POST 메소드:
                추가 담당자 생성

        Args:



        Author:
            이영주

        Returns:
            200, {'message': 'success'}                                                             : 유저 생성 성공

        Raises:
            400, {'message': 'key error', 'errorMessage': 'key_error'}                              : 잘못 입력된 키값
            400, {'message': 'user create error', 'errorMessage': 'user_create_error'}              : 유저 생성 실패
            403, {'message': 'user already exist', errorMessage': 'already_exist'}                  : 중복 유저 생성 실패
            400, {'message': 'unable to close database', 'errorMessage': 'unable_to_close_database'}: 커넥션 종료 실패
            500, {'message': 'internal server error', 'errorMessage': format(e)})                   : 서버 에러

        History:
            2020-12-30(이영주): 초기 생성
        """
        data = {
            'id': args[0],
            'name': args[1],
            'phone': args[2],
            'email': args[3],
            'order_index': args[4],
            'seller_id': args[5],
            'contact_name': args[6],
            'contact_phone': args[7],
            'contact_email': args[8]
        }

        try:
            connection = get_connection(self.database)
            self.service.post_person_in_charge(connection, data)
            connection.commit()
            return {'message': 'success'}

        except Exception as e:
            connection.rollback()
            raise e

        finally:
            try:
                if connection:
                    connection.close()
            except Exception:
                raise DatabaseCloseFail('database close fail')

    @validate_params(
        Param('id', FORM, str, required=True, rules=[DefaultRule()]),
        Param('name', FORM, str, required=True, rules=[DefaultRule()]),
        Param('english_name', FORM, str, required=True, rules=[DefaultRule()]),
        Param('seller_title', FORM, str, required=True, rules=[DefaultRule()]),
        Param('seller_discription', FORM, str, required=True, rules=[DefaultRule()]),
        Param('contact_name', FORM, str, required=True, rules=[DefaultRule()]),
        Param('contact_email', FORM, str, required=True, rules=[DefaultRule()]),
        Param('contact_phone', FORM, str, required=True, rules=[DefaultRule()]),
        Param('post_number', FORM, str, required=True, rules=[DefaultRule()]),
        Param('service_center_number', FORM, str, required=True, rules=[DefaultRule()]),
        Param('address1', FORM, str, required=True, rules=[DefaultRule()]),
        Param('address2', FORM, str, required=True, rules=[DefaultRule()]),
        Param('operation_start_time', FORM, str, required=True, rules=[DefaultRule()]),
        Param('operation_end_time', FORM, str, required=True, rules=[DefaultRule()]),
        Param('is_weekend', FORM, str, required=True, rules=[DefaultRule()]),
        Param('weekend_operation_start_time', FORM, str, required=True, rules=[DefaultRule()]),
        Param('weekend_operation_end_time', FORM, str, required=True, rules=[DefaultRule()]),
        Param('shipping_information', FORM, str, required=True, rules=[DefaultRule()]),
        Param('exchange_information', FORM, str, required=True, rules=[DefaultRule()])
    )
    def patch(self, *args):
        """PATCH 메소드:
                셀러 정보 수정
        Args:

        Author:
            이영주

        Returns:
            200, {'message': 'success'}                                                             : 셀러 정보변경

        Raises:
            400, {'message': 'key error', 'errorMessage': 'key_error'}                              : 잘못 입력된 키값
            400, {'message': 'unable to update', 'errorMessage': 'unable_to_update'}                : 셀러 정보 수정 실패
            400, {'message': 'unable to close database', 'errorMessage': 'unable_to_close_database'}: 커넥션 종료 실패
            500, {'message': 'internal server error', 'errorMessage': format(e)})                   : 서버 에러

        History:
            2020-12-29(이영주): 초기 생성
        """
        data = {
            'account_id': args[0],
            'seller_discription': args[1],
            'seller_title': args[2],
            'status_id': args[3],
            'contact_name': args[5],
            'contact_phone': args[6],
            # 'additional_contact_info': args[8],
        }

        additional_contact_info = json.loads(request.form.get('additional_contact_info'))
        profile_image = request.files.get('profile_image')
        background_image = request.files.get('background_image', None)

        # data1 = {
        #     'id': request.form.get('id'),
        #
        # }

        try:
            print(data)
            print(profile_image)
            print(background_image)
            print(additional_contact_info)

            connection = get_connection(self.database)

            # update sellers table
            # self.service.patch_seller_info(connection, data)

            # update additional_contacts table
            # self.service.patch_seller_info(connection, data)

            # update seller_historiess
            # self.service.patch_seller_info(connection, data)

            # if permission_type_id == 1:
                # update seller_attribute_types table
                # self.service.patch_seller_info(connection, data)


            connection.commit()
            return jsonify({'message': 'success'}), 200

        except Exception as e:
            raise e

        finally:
            try:
                if connection:
                    connection.close()
            except Exception:
                raise DatabaseCloseFail('database close fail')


class SellerHistoryView(MethodView):

    def __init__(self, service, database):
        self.service = service
        self.database = database

    @validate_params(
        Param('account_id', PATH, str, required=False, rules=[NumberRule()])
    )
    def get(self, *args):
        """GET 메소드: 해당 셀러의 히스토리 정보를 조회.

        account_id 에 해당되는 셀러 히스토리를 테이블에서 조회 후 가져온다.

        Args:
            args = (account_id)

        Author:
            이영주

        Returns:
            seller_history

        Raises:
            400, {'message': 'key error', 'errorMessage': 'key_error'}                              : 잘못 입력된 키값
            400, {'message': 'seller does not exist error', 'errorMessage': 'seller_does_not_exist'}: 셀러 정보 조회 실패
            400, {'message': 'unable to close database', 'errorMessage': 'unable_to_close_database'}: 커넥션 종료 실패
            500, {'message': 'internal server error', 'errorMessage': format(e)})                   : 서버 에러

        History:
            2020-12-28(이영주): 초기 생성
        """
        data = {
            'account_id' : args[0]
        }
        try:
            connection = get_connection(self.database)
            seller_history = self.service.get_seller_history(connection, data)
            return jsonify({'message' : 'success', 'result' : seller_history}), 200

        except Exception as e:
            raise e

        finally:
            try:
                if connection:
                    connection.close()
            except Exception:

                raise DatabaseCloseFail('database close fail')<|MERGE_RESOLUTION|>--- conflicted
+++ resolved
@@ -11,19 +11,12 @@
     PATH,
     JSON,
     FORM,
-<<<<<<< HEAD
     GET,
     validate_params
 )
 
 class SellerSearchView(MethodView):
-=======
-    validate_params
-)
-
-
-class SellerSignupView(MethodView):
->>>>>>> fa0453c2
+  
     def __init__(self, service, database):
         self.service = service
         self.database = database
