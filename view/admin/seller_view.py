--- conflicted
+++ resolved
@@ -1,26 +1,16 @@
-<<<<<<< HEAD
 import json
-from flask import jsonify, request
-from flask.views import MethodView
-from utils.rules import NumberRule, DefaultRule, EmailCheckRule
-=======
 from flask                   import jsonify, request
 from flask.views             import MethodView
 
 from utils.connection        import get_connection
->>>>>>> d448d704
 from utils.custom_exceptions import DatabaseCloseFail
-from utils.rules             import NumberRule, DefaultRule
+from utils.rules             import NumberRule, DefaultRule, EmailRule
 
 from flask_request_validator import (
     Param,
     PATH,
     JSON,
-<<<<<<< HEAD
     FORM,
-=======
-    PATH,
->>>>>>> d448d704
     validate_params
 )
 
@@ -156,12 +146,12 @@
         Param('id', JSON, str, rules=[NumberRule()]),
         Param('name', JSON, str, rules=[DefaultRule()]),
         Param('phone', JSON, str, rules=[NumberRule()]),
-        Param('email', JSON, str, rules=[EmailCheckRule()]),
+        Param('email', JSON, str, rules=[EmailRule()]),
         Param('order_index', JSON, str, rules=[NumberRule()]),
         Param('seller_id', JSON, str, rules=[NumberRule()]),
         Param('contact_name', JSON, str, required=False, rules=[DefaultRule()]),
         Param('contact_phone', JSON, str, required=False, rules=[NumberRule()]),
-        Param('contact_email', JSON, str, required=False, rules=[EmailCheckRule()]),
+        Param('contact_email', JSON, str, required=False, rules=[EmailRule()]),
     )
     def post(self, *args):
         """POST 메소드:
@@ -360,4 +350,5 @@
                 if connection:
                     connection.close()
             except Exception:
+
                 raise DatabaseCloseFail('database close fail')