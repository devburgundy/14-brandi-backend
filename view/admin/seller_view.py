--- conflicted
+++ resolved
@@ -1,4 +1,3 @@
-<<<<<<< HEAD
 from flask                   import jsonify, request
 from flask.views             import MethodView
 
@@ -6,14 +5,6 @@
 from utils.custom_exceptions import DatabaseCloseFail
 from utils.rules             import NumberRule, DefaultRule
 
-=======
-
-from flask import jsonify, request
-from flask.views import MethodView
-from utils.connection import get_connection
-from utils.custom_exceptions import DatabaseCloseFail
-from utils.rules import NumberRule, GenderRule, AlphabeticRule, DefaultRule
->>>>>>> 3d4977b8
 from flask_request_validator import (
     Param,
     PATH,
@@ -67,11 +58,7 @@
             except Exception:
                 raise DatabaseCloseFail('database close fail')
 
-<<<<<<< HEAD
-
-=======
-                
->>>>>>> 3d4977b8
+
 class SellerSigninView(MethodView):
 
     def __init__(self, service, database):
@@ -97,77 +84,7 @@
         except Exception as e:
             connection.rollback()                
 
-            
-class SellerInfoView(MethodView):
-    """ Presentation Layer
-
-    Attributes:
-        database: app.config['DB']에 담겨있는 정보(데이터베이스 관련 정보)
-        service : SellerInfoService 클래스
-
-    Author:
-        이영주
-
-    History:
-        2020-12-28(이영주): 초기 생성
-    """
-    @validate_params(
-      Param('account_id', PATH, str, required=True, rules=[NumberRule()])
-    )
-    def get(self, *args):
-        """GET 메소드: 
-            해당 셀러의 정보를 조회.
-            account_id 에 해당되는 셀러를 테이블에서 조회 후 가져온다.
-
-        Args: 
-            account_id
-
-        Author: 
-            이영주
-        
-        Returns:
-            result seller
-            
-        Raises:
-            400, {'message': 'key error', 'errorMessage': 'key_error'}                              : 잘못 입력된 키값
-            400, {'message': 'seller does not exist error', 'errorMessage': 'seller_does_not_exist'}: 셀러 정보 조회 실패
-            400, {'message': 'unable to close database', 'errorMessage': 'unable_to_close_database'}: 커넥션 종료 실패
-            500, {'message': 'internal server error', 'errorMessage': format(e)})                   : 서버 에러
-
-        History:
-            2020-12-28(이영주): 초기 생성
-        """
-        data = {
-            'account_id': args[0]
-        }
-        try:
-            connection = get_connection(self.database)
-            seller = self.service.get_seller_info(connection, data)
-            return jsonify({'message' : 'success', 'result' : seller}), 200
-
-        except Exception as e:
-            raise e
-
-        finally:
-            try:
-                if connection:
-                    connection.close()
-            except Exception:
-                raise DatabaseCloseFail('database close fail')
-
-    @validate_params(
-        Param('account_id', JSON, str, required=True, rules=[NumberRule()]),
-        Param('seller_discription', JSON, str, required=False, rules=[DefaultRule()]),
-        Param('seller_title', JSON, str, required=False, rules=[DefaultRule()]),
-        Param('status_id', PATH, str, required=False, rules=[NumberRule()])
-    )
-    def patch(self, *args):
-        """PATCH 메소드: 
-                셀러 정보 수정
-
-        Args: 
-
-<<<<<<< HEAD
+
 class SellerInfoView(MethodView):
     """ Presentation Layer
     Attributes:
@@ -238,13 +155,6 @@
 
         Returns:
             200, {'message': 'success'}                                                             : 셀러 정보변경
-=======
-        Author: 
-            이영주 
-
-        Returns:
-            200, {'message': 'success'}                                                             : 셀러 정보변경   
->>>>>>> 3d4977b8
 
         Raises:
             400, {'message': 'key error', 'errorMessage': 'key_error'}                              : 잘못 입력된 키값
@@ -267,7 +177,6 @@
             connection.commit()
             return jsonify({'message': 'success'}), 200
 
-<<<<<<< HEAD
         except Exception as e:
             raise e
 
@@ -278,8 +187,6 @@
             except Exception:
                 raise DatabaseCloseFail('database close fail')
 
-=======
->>>>>>> 3d4977b8
 
 class SellerHistoryView(MethodView):
 
@@ -321,11 +228,7 @@
             seller_history = self.service.get_seller_history(connection, data)
             return jsonify({'message' : 'success', 'result' : seller_history}), 200
 
-<<<<<<< HEAD
-        except Exception as e:
-=======
-        except exception as e:
->>>>>>> 3d4977b8
+        except Exception as e:
             raise e
 
         finally:
