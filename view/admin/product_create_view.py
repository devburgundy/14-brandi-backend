import traceback

from flask                          import jsonify, request, json, g
from flask.views                    import MethodView
from flask_request_validator.rules  import NotEmpty

from utils.connection               import get_connection
from utils.decorator                import signin_decorator
from utils.custom_exceptions import (
    DatabaseCloseFail, MainCategoryNotExist
)

from utils.rules                    import (
    NumberRule
)
<<<<<<< HEAD
from flask_request_validator        import (
=======
from flask_request_validator.rules  import NotEmpty
from flask_request_validator import (
>>>>>>> 28e41857
    Param,
    FORM,
    GET,
    MaxLength,
    Enum,
    validate_params
)


class MainCategoriesListView(MethodView):
    """ Presentation Layer

        Attributes:
            service  : MainCategoryListService 클래스
            database : app.config['DB']에 담겨있는 정보(데이터베이스 관련 정보)

        Author: 심원두

        History:
            2020-12-30(심원두): 초기 작성
    """
    def __init__(self, service, database):
        self.service = service
        self.database = database
    
    # @signin_decorator
    def get(self, *args):
        """GET 메소드: 상품 정보 등록에 필요한 메인 카테고리 리스트 취득

            Args: None

            Author: 심원두

            Returns:
                result - 메인 카테고리 리스트

            Raises:
                500, {'message': 'fail to get main category list',
                      'errorMessage': 'fail_to_get_main_category_list'}: 메인 카테고리 정보 취득 실패

            History:
                2020-12-30(심원두): 초기생성
        """
        try:
            connection = get_connection(self.database)
            result     = self.service.main_category_list_service(connection)
            
            return jsonify({'message': 'success', 'result': result})
        
        except KeyError as e:
            traceback.print_exc()
            raise e
        
        except Exception as e:
            traceback.print_exc()
            raise e

        finally:
            try:
                if connection:
                    connection.close()
            except Exception:
                raise DatabaseCloseFail('database close fail')


class CreateProductView(MethodView):
    """ Presentation Layer

        Attributes:
            service  : CreateProductService 클래스
            database : app.config['DB']에 담겨있는 정보(데이터베이스 관련 정보)

        Author: 심원두

        History:
            2020-12-29(심원두): 초기 생성. products insert, product_code updated, product_histories 생성 기능 작성
            2020-12-30(심원두): 각 Param rules 추가, stock insert 기능 작성.
            2020-01-03(심원두): 상품 등록 Param rules 추가
    """

    def __init__(self, service, database):
        self.service = service
        self.database = database

    # @signin_decorator
    @validate_params(
        Param('seller_name',      GET, str, required=False, rules=[MaxLength(20)]),
        Param('main_category_id', GET, str, required=False, rules=[NumberRule()])
    )
    def get(self, *args):
        """POST 메소드: 상품 정보 등록 초기 화면

            Args:
                'seller_name'      : 사용자가 입력한 셀러명
                'main_category_id' : 사용자가 선택한 메인 카테고리 아이디

            Author: 심원두

            Returns:
                return {"message": "success", "result": [{}]}

            Raises:
                400, {'message': 'key error',
                      'errorMessage': 'key_error' + format(e)}: 잘못 입력된 키값
                      
                500, {'message': 'fail to get sub category list',
                      'errorMessage': 'fail_to_get_sub_category_list'}: 색상 정보 취득 실패
                
                500, {'message': 'fail to get product origin types',
                      'errorMessage': 'fail_to_get_product_origin_types'} : 원산지 정보 취득 실패
                
                500, {'message': 'fail to get color list',
                      'errorMessage': 'fail_to_get_color_list'}: 색상 정보 취득 실패
                
                500, {'message': 'fail to get color list',
                      'errorMessage': 'fail_to_get_color_list'}: 색상 정보 취득 실패
            
            History:
                2020-12-30(심원두): 초기생성
        """
        try:
            result = dict()
            
            data = {
                'seller_name'     : request.args.get('seller_name', None),
                'main_category_id': request.args.get('main_category_id', None)
            }
            
            connection = get_connection(self.database)
            
            if data['seller_name']:
                sellers = self.service.search_seller_list_service(
                    connection,
                    data
                )

                return jsonify({'message': 'success', 'result': sellers})
            
            if data['main_category_id']:
                sub_categories = self.service.get_sub_category_list_service(
                    connection,
                    data
                )
                
                return jsonify({'message': 'success', 'result': sub_categories})
            
            result['product_origin_types'] = \
                self.service.get_product_origin_types_service(
                    connection
            )
            
            result['color_list'] = \
                self.service.get_color_list_service(
                    connection
                )
            
            result['size_list'] =  \
                self.service.get_size_list_service(
                    connection
                )
            
            return jsonify({'message': 'success', 'result': result})

        except Exception as e:
            raise e

        finally:
            try:
                if connection:
                    connection.close()
            except Exception:
                raise DatabaseCloseFail('database close fail')
    
    @validate_params(
        Param('seller_id',              FORM, str,  required=True,  rules=[NumberRule()]),
        Param('account_id',             FORM, str,  required=True,  rules=[NumberRule()]),
        Param('is_sale',                FORM, int,  required=True,  rules=[Enum(0, 1)]),
        Param('is_display',             FORM, int,  required=True,  rules=[Enum(0, 1)]),
        Param('main_category_id',       FORM, str,  required=True,  rules=[NumberRule()]),
        Param('sub_category_id',        FORM, str,  required=True,  rules=[NumberRule()]),
        Param('is_product_notice',      FORM, int,  required=True,  rules=[Enum(0, 1)]),
        Param('manufacturer',           FORM, str,  required=False, rules=[MaxLength(30)]),
        Param('manufacturing_date',     FORM, str,  required=False),
        Param('product_origin_type_id', FORM, str,  required=False),
        Param('product_name',           FORM, str,  required=True,  rules=[NotEmpty(), MaxLength(100)]),
        Param('description',            FORM, str,  required=False, rules=[MaxLength(200)]),
        Param('detail_information',     FORM, str,  required=True, rules=[NotEmpty()]),
        Param('options',                FORM, list, required=True),
        Param('minimum_quantity',       FORM, str,  required=False, rules=[NumberRule()]),
        Param('maximum_quantity',       FORM, str,  required=False, rules=[NumberRule()]),
        Param('origin_price',           FORM, str,  required=True,  rules=[NumberRule()]),
        Param('discount_rate',          FORM, str,  required=True,  rules=[NumberRule()]),
        Param('discounted_price',       FORM, str,  required=True,  rules=[NumberRule()]),
        Param('discount_start_date',    FORM, str,  required=False),
        Param('discount_end_date',      FORM, str,  required=False)
    )
    def post(self, *args):
        """ POST 메소드: 상품 정보 등록
            
            Args:
            - 사용자 입력 값(상품 이미지 최대 5개) : imageFiles
            - 사용자 입력 값
            Form-Data: (
                'seller_id'
                'account_id',
                'is_sale',
                'is_display',
                'main_category_id',
                'sub_category_id',
                'is_product_notice',
                'manufacturer',
                'manufacturing_date',
                'product_origin_type_id',
                'product_name',
                'description',
                'detail_information',
                'options',
                'minimum_quantity',
                'maximum_quantity',
                'origin_price',
                'discount_rate',
                'discounted_price',
                'discount_start_date',
                'discount_end_date',
            )

            Author: 심원두

            Returns:
                200, {'message': 'success'}                                             : 상품 정보 등록 성공

            Raises:
                400, {'message': 'key_error', 'errorMessage': 'key_error_' + format(e)} : 잘못 입력된 키값

                400, {'message': 'required field is blank',
                      'errorMessage': 'required_field_check_fail'}                      : 필수 입력 항목 에러

                400, {'message': 'correlation check fail',
                      'errorMessage': '_minimum_quantity_maximum_quantity'}             : 최소구매, 최대구매 수량 비교
                
                400, {'message': 'correlation check fail',
                      'errorMessage': '_discounted_price_origin_price'}                 : 판매가, 할인가 비교

                400, {'message': 'correlation check fail',
                      'errorMessage': '_discount_start_date__discount_end_date'}        : 할인 시작일, 할인 종료일 비교

                500, {'message'     : 'product create denied',
                      'errorMessage': 'unable_to_create_product'}                       : 상품 정보 등록 실패

                500, {'message'     : 'product code update denied',
                      'errorMessage': 'unable_to_update_product_code'}                  : 상품 코드 갱신 실패

                500, {'message'     : 'product image create denied',
                      'errorMessage': 'unable_to_create_product_image'}                 : 상품 이미지 등록 실패

                500, {'message'     : 'stock create denied',
                      'errorMessage': 'unable_to_create_stocks'}                        : 상품 옵션 정보 등록 실패

                500, {'message'     : 'product history create denied',
                      'errorMessage': 'unable_to_create_product_history'}               : 상품 이력 등록 실패

                500, {'message': 'database_connection_fail',
                      'errorMessage': 'database_close_fail'}                            : 커넥션 종료 실패

                500, {'message': 'database_error',
                      'errorMessage': 'database_error_' + format(e)}                    : 데이터베이스 에러

                500, {'message': 'internal_server_error',
                      'errorMessage': format(e)})                                       : 서버 에러
            History:
                2020-12-29(심원두): 초기 생성
                2020-01-03(심원두): 발리데이터 추가
        """
        try:
            data = {
                'seller_id'             : request.form.get('seller_id'),
                'account_id'            : request.form.get('account_id'),
                'is_sale'               : request.form.get('is_sale'),
                'is_display'            : request.form.get('is_display'),
                'main_category_id'      : request.form.get('main_category_id'),
                'sub_category_id'       : request.form.get('sub_category_id'),
                'is_product_notice'     : request.form.get('is_product_notice'),
                'manufacturer'          : request.form.get('manufacturer', None),
                'manufacturing_date'    : request.form.get('manufacturing_date', None),
                'product_origin_type_id': request.form.get('product_origin_type_id', None),
                'product_name'          : request.form.get('product_name'),
                'description'           : request.form.get('description'),
                'detail_information'    : request.form.get('detail_information'),
                'minimum_quantity'      : request.form.get('minimum_quantity'),
                'maximum_quantity'      : request.form.get('maximum_quantity'),
                'origin_price'          : request.form.get('origin_price'),
                'discount_rate'         : request.form.get('discount_rate'),
                'discounted_price'      : request.form.get('discounted_price'),
                'discount_start_date'   : request.form.get('discount_start_date', None),
                'discount_end_date'     : request.form.get('discount_end_date', None)
            }
            
            product_images = request.files.getlist("image_files")
            stocks         = json.loads(request.form.get('options'))
            connection     = get_connection(self.database)
            
            product_id = self.service.create_product_service(
                connection,
                data
            )
            
            self.service.update_product_code_service(
                connection,
                product_id
            )
            
            self.service.create_product_images_service(
                connection,
                data['seller_id'],
                product_id,
                product_images
            )
            
            self.service.create_stock_service(
                connection,
                product_id,
                stocks
            )
            
            self.service.create_product_history_service(
                connection,
                product_id,
                data
            )
            
            self.service.create_product_sales_volumes_service(
                connection,
                product_id
            )
            
            connection.commit()
            
            return jsonify({'message': 'success'}), 200

        except Exception as e:
            connection.rollback()
            raise e
        
        finally:
            try:
                if connection:
                    connection.close()
            except Exception:
                raise DatabaseCloseFail('database close fail')<|MERGE_RESOLUTION|>--- conflicted
+++ resolved
@@ -13,12 +13,7 @@
 from utils.rules                    import (
     NumberRule
 )
-<<<<<<< HEAD
-from flask_request_validator        import (
-=======
-from flask_request_validator.rules  import NotEmpty
 from flask_request_validator import (
->>>>>>> 28e41857
     Param,
     FORM,
     GET,
