"""사용자 제작 규칙을 정의한다.
request 를 통해 받은 Parameter 값을 이곳에 정의된 규칙과 비교해 에러 메세지를 처리해준다.
기본적인 사용 예시:
class CustomRule(AbstractRule):
    def validate(self, value:str) -> Tuple[str, list[str]]:
        ...
        return value, errors
"""

import re
from flask_request_validator import AbstractRule


class NumberRule(AbstractRule):
    def validate(self, value):
        pattern = '^[0-9]+$'
        regex = re.compile(pattern)
        result = regex.match(value)
        errors = []
        if not result:
            errors.append('오직 숫자만 받는다.')
        return value, errors


class AlphabeticRule(AbstractRule):
    def validate(self, value):
        pattern = '^[A-Za-z]+$'
        regex = re.compile(pattern)
        result = regex.match(value)
        errors = []
        if not result:
            errors.append('accept only alphabetic characters')
        return value, errors


class GenderRule(AbstractRule):
    def validate(self, value):
        gender_set = ['male', 'female']
        errors = []
        if value not in gender_set:
            errors.append('accept only male and female value')
        return value, errors


class SellerInfoRule(AbstractRule):
    def validate(self, value):
        pattern = '^[0-9]+$'
        regex = re.compile(pattern)
        result = regex.match(value)
        errors = []
        if not result:
            errors.append('accept only number')
        return value, errors


class DefaultRule(AbstractRule):
    def validate(self, value):
        pattern = '^[a-zA-Z가-힝0-9+-_.]+$'
        regex = re.compile(pattern)
        result = regex.match(value)
        errors = []
        if not result:
            errors.append('accept only number, text')
        return value, errors



class UsernameRule(AbstractRule):
    """ 비밀번호 규칙

    6~20 글자의 대소문자,숫자만 허용한다.

    Author: 김민구

    History:
        2020-12-28(김민구): 초기생성
    """

    def validate(self, value):
        pattern = '^[a-zA-Z0-9]{6,20}$'
        regex = re.compile(pattern)
        result = regex.match(value)
        errors = []
        if not result:
            errors.append('please_enter_6-20_letters_or_numbers')
        return value, errors


class PhoneRule(AbstractRule):
    """ 휴대폰 자리수 규칙
    10~11 자리 숫자를 허용한다.
<<<<<<< HEAD
=======
    

>>>>>>> 28e41857
    Author: 김기용
    History:
        2020-12-28(김기용): 초기생성
    """
    def validate(self, value):
        pattern = '^[0-9]{10,11}$'
        regex = re.compile(pattern)
        result = regex.match(value)
        errors = []
        if not result:
            errors.append('accept only 10~11 digit numbers')
        return value, errors


class PasswordRule(AbstractRule):
    """ 비밀번호 규칙

    8~20 자리 숫자, 대소문자, 특수문자를 모두 넣어야 허용한다.

    Author: 김민구

    History:
        2020-12-28(김민구): 초기생성
    """

    def validate(self, value):
        pattern = '^.*(?=.{8,20})(?=.*[a-zA-Z])(?=.*?[A-Z])(?=.*\d)(?=.*[!@#£$%^&*()_+={}\-?:~\[\]])[a-zA-Z0-9!@#£$%^&*()_+={}\-?:~\[\]]+$'
        regex = re.compile(pattern)
        result = regex.match(value)
        errors = []
        if not result:
            errors.append('8~20_characters_including_numbers_uppercase_letters_lowercase_letters_special_characters')
        return value, errors


class PostalCodeRule(AbstractRule):
    """ 우편번호 자리수 규칙
    8 자리 숫자만 허용한다.
    Author: 김기용
    History:
        2020-12-28(김기용): 초기생성
    """
    def validate(self, value):
        pattern = '^[0-9]{8}$'
        regex = re.compile(pattern)
        result = regex.match(value)
        errors = []
        if not result:
            errors.append('accept only 8 digit numbers')
        return value, errors


class EmailRule(AbstractRule):
    """ 이메일 규칙

    @ 앞은 이메일의 아이디에 해당하며 대소문자, 숫자, 특수문자(-_)를 사용할 수 있다.
    @ 다음은 도메인이며 대소문자, 숫자로 이루어져 있다.
    . 다음은 최상위 도메인이며 대소문자 숫자로 이루어진다.

    Author: 김민구

    History:
        2020-12-28(김민구): 초기생성
    """

    def validate(self, value):
        pattern = '^[a-zA-Z0-9-_]+@[a-zA-Z0-9]+\.[a-zA-Z0-9]+$'
        regex = re.compile(pattern)
        result = regex.match(value)
        errors = []
        if not result:
            errors.append('this_email_is_incorrect')
        return value, errors


class DecimalRule(AbstractRule):
    def validate(self, value):
        pattern = '^\d*\.?\d*$'
        regex = re.compile(pattern)
        result = regex.match(value)
        errors = []
        if not result:
            errors.append('accept only decimal value')
        return value, errors


class IsDeleteRule(AbstractRule):
    """ 논리 삭제 규칙
    0, 1 만 허용한다.
    Author: 김기용
    History:
        2020-12-28(김기용): 초기생성
    """
    def validate(self, value):
        bool_set = ['0', '1']
        errors = []
        if value not in bool_set:
            errors.append('0 과 1 값만 받는다.')
        return value, errors


class EventStatusRule(AbstractRule):
    def validate(self, value):
        status_set = ('progress', 'wait', 'end')
        errors = []
        if value not in status_set:
            errors.append('event status must be one of progress, wait and end')
        return value, errors


class BooleanRule(AbstractRule):
    def validate(self, value):
        exposure_set = (0, 1)
        errors = []
        if value not in exposure_set:
            errors.append('boolean field value should be 0 or 1')
        return value, errors

class OrderStatusRule(AbstractRule):
    def validate(self, value):
        status_set = [1, 2, 3, 8]
        errors = []
        if value not in status_set:
            errors.append('order status must be one of 1, 2, 3, 8')
        return value, errors


class OrderStatusRule(AbstractRule):
    def validate(self, value):
        status_set = [1, 2, 3, 8]
        errors = []
        if value not in status_set:
            errors.append('order status must be one of 1, 2, 3, 8')
        return value, errors


class DateRule(AbstractRule):
    """ 날짜 형식 벨리데이터 (YYYY-MM-DD)

        Author: 강두연

        History:
            2020-12-29(강두연): 날짜 형식 벨리데이터 역할 규칙 작성
    """
    def validate(self, value):
        pattern = '^([12]\\d{3}-(0[1-9]|1[0-2])-(0[1-9]|[12]\\d|3[01]))$'
        regex = re.compile(pattern)
        errors = []
        if not regex.match(value):
            errors.append('date format should be YYYY-MM-DD')
        return value, errors

      
class PositiveInteger(AbstractRule):
    """ 양의 정수 규칙

        0보다 큰 수만 허용한다.

        Author: 김민구

        History:
            2021-01-01(김민구)
    """

    def validate(self, value):
        errors = []
        if value <= 0:
            errors.append('must_be_bigger_than_0')
        return value, errors


class EnquiryAnswerTypeRule(AbstractRule):
    """ Q&A answer type 규칙

        답변 유무를 전달하는 type 쿼리스트링 값을 검사
        wait, complete, all만 허용한다.

        Author: 김민구

        History:
            2021-01-03(김민구)
    """

    def validate(self, value):
        status_set = ['wait', 'complete', 'all']
        errors = []
        if value not in status_set:
            errors.append('type_is_incorrect')
        return value, errors


class EnquiryUserTypeRule(AbstractRule):
    """ Q&A user type 규칙

        모든 질문을 조회할지 자신의 질문만 조회할지를 따지는 규칙
        all, self만 허용한다.

        Author: 김민구

        History:
            2021-01-03(김민구)
    """

    def validate(self, value):
        status_set = ['self', 'all']
        errors = []
        if value not in status_set:
            errors.append('type_is_incorrect')
        return value, errors


class SortTypeRule(AbstractRule):
    """ 정해진 sort_type 만 허용한다.
        
        Author: 김기용

        History:
            2021-01-01(김기용)
    """
    def validate(self, value):
        sort_set = ['1', '2', '3']
        errors = []
        if value not in sort_set:
            errors.append('1~3 값만 받습니다.')
        return value, errors


class DateTimeRule(AbstractRule):
    """ DateTime 형식 벨리데이터 (YYYY-MM-DD hh:mm)

        Author: 강두연
        History:
            2021-01-02(강두연): 작성
    """
    def validate(self, value):
        from datetime import datetime
        errors = []
        try:
            datetime.strptime(value, "%Y-%m-%d %H:%M")
        except ValueError:
            errors.append('datetime format should be YYYY-MM-DD hh:mm')
        finally:
            return value, errors

          
class SecondDateTimeRule(AbstractRule):
    """ 날짜 시간 형식 벨리데이터 (YYYY-MM-DD HH:MM:SS)

        Author: 김민서

        History:
            2020-12-29(김민서): 날짜 시간 형식 벨리데이터 역할 규칙 작성
    """
    def validate(self, value):
        pattern = '^([0-9]{4}-[0-9]{2}-[0-9]{2}\s[0-9]{2}:[0-9]{2}:[0-9]{2})$'
        regex = re.compile(pattern)
        errors = []
        if not regex.match(value):
            errors.append('datetime must be "YYYY-MM-DD HH:MM:SS"')
        return value, errors


class ProductMenuRule(AbstractRule):
    """ 상품 분류 메뉴 규칙 (트렌드, 브랜드, 뷰티) id는 (4, 5, 6)

        Author: 강두연

        History:
            2020-12-31(강두연): 작성
    """
    def validate(self, value):
        menu_set = (4, 5, 6)
        errors = []
        if value not in menu_set:
            errors.append('accept only id of trend, brand, beauty')
        return value, errors


class CategoryFilterRule(AbstractRule):
    """ 카테고리 불러올 때 필터 규칙

    """
    def validate(self, value):
        filter_set = ('menu', 'both', 'none')
        errors = []
        if value not in filter_set:
            errors.append('accept only (menu, both, none) as a filter value')
        return value, errors


class PageRule(AbstractRule):
    """ 페이지네이션 page는 1이상

    """
    def validate(self, value):
        errors = []
        if value <= 0:
            errors.append('page cannot be less than 1')
        return value, errors<|MERGE_RESOLUTION|>--- conflicted
+++ resolved
@@ -89,12 +89,9 @@
 class PhoneRule(AbstractRule):
     """ 휴대폰 자리수 규칙
     10~11 자리 숫자를 허용한다.
-<<<<<<< HEAD
-=======
-    
-
->>>>>>> 28e41857
+
     Author: 김기용
+
     History:
         2020-12-28(김기용): 초기생성
     """
