"""사용자 제작 규칙을 정의한다.

request 를 통해 받은 Parameter 값을 이곳에 정의된 규칙과 비교해 에러 메세지를 처리해준다.

기본적인 사용 예시:

class CustomRule(AbstractRule):
    def validate(self, value:str) -> Tuple[str, list[str]]:
        ...
        return value, errors

"""

import re
from flask_request_validator import AbstractRule


class NumberRule(AbstractRule):
    def validate(self, value):
        pattern = '^[1-9]+$'
        regex = re.compile(pattern)
        result = regex.match(value)
        errors = []
        if not result:
            errors.append('오직 숫자만 받는다.')
        return value, errors


class AlphabeticRule(AbstractRule):
    def validate(self, value):
        pattern = '^[A-Za-z]+$'
        regex = re.compile(pattern)
        result = regex.match(value)
        errors = []
        if not result:
            errors.append('accept only alphabetic characters')
        return value, errors


class GenderRule(AbstractRule):
    def validate(self, value):
        gender_set = ['male', 'female']
        errors = []
        if value not in gender_set:
            errors.append('accept only male and female value')
        return value, errors

      
class SellerInfoRule(AbstractRule):
    def validate(self, value):
        pattern = '^[0-9]+$'
        regex = re.compile(pattern)
        result = regex.match(value)
        errors = []
        if not result:
            errors.append('accept only number')
        return value, errors


class DefaultRule(AbstractRule):
    def validate(self, value):
        pattern = '^[a-zA-Z가-힝0-9+-_.]+$'
        regex = re.compile(pattern)
        result = regex.match(value)
        errors = []
        if not result:
            errors.append('accept only number, text')
        return value, errors


class RequiredFieldRule(AbstractRule):
    def validate(self, *args):
        errors = []
        if not all([value for value in args]):
            errors.append('required field')
        return args, errors


class RequiredFieldNumberRule(AbstractRule):
    def validate(self, value):
        errors = []
        if not value:
            errors.append('required value')
        return value, errors


class UsernameRule(AbstractRule):
    """ 비밀번호 규칙

    6~20 글자의 대소문자,숫자만 허용한다.

    Author: 김민구

    History:
        2020-12-28(김민구): 초기생성
    """

    def validate(self, value):
        pattern = '^[a-zA-Z0-9]{6,20}$'
        regex = re.compile(pattern)
        result = regex.match(value)
        errors = []
        if not result:
            errors.append('please_enter_6-20_letters_or_numbers')
        return value, errors

      
class PhoneRule(AbstractRule):
    """ 휴대폰 자리수 규칙

    10~11 자리 숫자를 허용한다.

    Author: 김기용

    History:
        2020-12-28(김기용): 초기생성
    """
    def validate(self, value):
        pattern = '^[0-9]{10,11}$'
        regex = re.compile(pattern)
        result = regex.match(value)
        errors = []
        if not result:
            errors.append('accept only 10~11 digit numbers')
        return value, errors


class PasswordRule(AbstractRule):
    """ 비밀번호 규칙

    8~20 자리 숫자, 대소문자, 특수문자를 모두 넣어야 허용한다.

    Author: 김민구

    History:
        2020-12-28(김민구): 초기생성
    """

    def validate(self, value):
        pattern = '^.*(?=.{8,20})(?=.*[a-zA-Z])(?=.*?[A-Z])(?=.*\d)(?=.*[!@#£$%^&*()_+={}\-?:~\[\]])[a-zA-Z0-9!@#£$%^&*()_+={}\-?:~\[\]]+$'
        regex = re.compile(pattern)
        result = regex.match(value)
        errors = []
        if not result:
            errors.append('8~20_characters_including_numbers_uppercase_letters_lowercase_letters_special_characters')
        return value, errors


class PostalCodeRule(AbstractRule):
    """ 우편번호 자리수 규칙

    8 자리 숫자만 허용한다.

    Author: 김기용

    History:
        2020-12-28(김기용): 초기생성
    """
    def validate(self, value):
        pattern = '^[0-9]{8}$'
        regex = re.compile(pattern)
        result = regex.match(value)
        errors = []
        if not result:
            errors.append('accept only 8 digit numbers')
        return value, errors


class EmailRule(AbstractRule):
    """ 이메일 규칙

    @ 앞은 이메일의 아이디에 해당하며 대소문자, 숫자, 특수문자(-_)를 사용할 수 있다.
    @ 다음은 도메인이며 대소문자, 숫자로 이루어져 있다.
    . 다음은 최상위 도메인이며 대소문자 숫자로 이루어진다.

    Author: 김민구

    History:
        2020-12-28(김민구): 초기생성
    """

    def validate(self, value):
        pattern = '^[a-zA-Z0-9-_]+@[a-zA-Z0-9]+\.[a-zA-Z0-9]+$'
        regex = re.compile(pattern)
        result = regex.match(value)
        errors = []
        if not result:
            errors.append('this_email_is_incorrect')
        return value, errors


class DecimalRule(AbstractRule):
    def validate(self, value):
        pattern = '^\d*\.?\d*$'
        regex = re.compile(pattern)
        result = regex.match(value)
        errors = []
        if not result:
            errors.append('accept only decimal value')
        return value, errors


class IsDeleteRule(AbstractRule):
    """ 논리 삭제 규칙

    0, 1 만 허용한다.

    Author: 김기용

    History:
        2020-12-28(김기용): 초기생성
    """
    def validate(self, value):
        bool_set = ['0', '1']
        errors = []
        if value not in bool_set:
            errors.append('0 과 1 값만 받는다.')
        return value, errors


class EventStatusRule(AbstractRule):
    def validate(self, value):
        status_set = ('progress', 'wait', 'end')
        errors = []
        if value not in status_set:
            errors.append('event status must be one of progress, wait and end')
        return value, errors


class BooleanRule(AbstractRule):
    def validate(self, value):
        exposure_set = (0, 1)
        errors = []
        if value not in exposure_set:
            errors.append('boolean field value should be 0 or 1')
        return value, errors


class DateRule(AbstractRule):
    """ 날짜 형식 벨리데이터 (YYYY-MM-DD)

        Author: 강두연

        History:
            2020-12-29(강두연): 날짜 형식 벨리데이터 역할 규칙 작성
    """
    def validate(self, value):
        pattern = '^([12]\\d{3}-(0[1-9]|1[0-2])-(0[1-9]|[12]\\d|3[01]))$'
        regex = re.compile(pattern)
        errors = []
        if not regex.match(value):
            errors.append('date format should be YYYY-MM-DD')
        return value, errors


<<<<<<< HEAD
class DateTimeRule(AbstractRule):
    """ DateTime 형식 벨리데이터 (YYYY-MM-DD hh:mm)

        Author: 강두연

        History:
            2021-01-02(강두연): 작성
    """
    def validate(self, value):
        from datetime import datetime
        errors = []
        try:
            datetime.strptime(value, "%Y-%m-%d %H:%M")
        except ValueError:
            errors.append('datetime format should be YYYY-MM-DD hh:mm')
        finally:
            return value, errors
=======
class SecondDateTimeRule(AbstractRule):
    """ 날짜 시간 형식 벨리데이터 (YYYY-MM-DD HH:MM:SS)

        Author: 김민서

        History:
            2020-12-29(김민서): 날짜 시간 형식 벨리데이터 역할 규칙 작성
    """
    def validate(self, value):
        pattern = '^([0-9]{4}-[0-9]{2}-[0-9]{2}\s[0-9]{2}:[0-9]{2}:[0-9]{2})$'
        regex = re.compile(pattern)
        errors = []
        if not regex.match(value):
            errors.append('datetime must be "YYYY-MM-DD HH:MM:SS"')
        return value, errors
>>>>>>> b4b72cc7


class ProductMenuRule(AbstractRule):
    """ 상품 분류 메뉴 규칙 (트렌드, 브랜드, 뷰티) id는 (4, 5, 6)

        Author: 강두연

        History:
            2020-12-31(강두연): 작성
    """
    def validate(self, value):
        menu_set = (4, 5, 6)
        errors = []
        if value not in menu_set:
            errors.append('accept only id of trend, brand, beauty')
        return value, errors


class CategoryFilterRule(AbstractRule):
    """ 카테고리 불러올 때 필터 규칙

    """
    def validate(self, value):
        filter_set = ('menu', 'both', 'none')
        errors = []
        if value not in filter_set:
            errors.append('accept only (menu, both, none) as a filter value')
        return value, errors


class PageRule(AbstractRule):
    """ 페이지네이션 page는 1이상

    """
    def validate(self, value):
        errors = []
        if value <= 0:
            errors.append('page cannot be less than 1')
        return value, errors

<|MERGE_RESOLUTION|>--- conflicted
+++ resolved
@@ -253,7 +253,7 @@
         return value, errors
 
 
-<<<<<<< HEAD
+
 class DateTimeRule(AbstractRule):
     """ DateTime 형식 벨리데이터 (YYYY-MM-DD hh:mm)
 
@@ -271,7 +271,8 @@
             errors.append('datetime format should be YYYY-MM-DD hh:mm')
         finally:
             return value, errors
-=======
+
+          
 class SecondDateTimeRule(AbstractRule):
     """ 날짜 시간 형식 벨리데이터 (YYYY-MM-DD HH:MM:SS)
 
@@ -287,7 +288,6 @@
         if not regex.match(value):
             errors.append('datetime must be "YYYY-MM-DD HH:MM:SS"')
         return value, errors
->>>>>>> b4b72cc7
 
 
 class ProductMenuRule(AbstractRule):
