--- conflicted
+++ resolved
@@ -46,7 +46,6 @@
         return value, errors
 
 
-<<<<<<< HEAD
 class PhoneRule(AbstractRule):
     """ 휴대폰 자리수 규칙
 
@@ -79,17 +78,22 @@
     """
     def validate(self, value):
         pattern = '^[0-9]{8}$'
-=======
-class DecimalRule(AbstractRule):
-    def validate(self, value):
-        pattern = '^\d*\.?\d*$'
->>>>>>> b18ca893
         regex = re.compile(pattern)
         result = regex.match(value)
         errors = []
         if not result:
-<<<<<<< HEAD
             errors.append('accept only 8 digit numbers')
+        return value, errors
+
+
+class DecimalRule(AbstractRule):
+    def validate(self, value):
+        pattern = '^\d*\.?\d*$'
+        regex = re.compile(pattern)
+        result = regex.match(value)
+        errors = []
+        if not result:
+            errors.append('accept only decimal value')
         return value, errors
 
 
@@ -108,7 +112,4 @@
         errors = []
         if value not in gender_set:
             errors.append('accept only 0 and 1 value')
-=======
-            errors.append('accept only decimal value')
->>>>>>> b18ca893
         return value, errors