--- conflicted
+++ resolved
@@ -143,12 +143,9 @@
     def validate(self, value):
         bool_set = ['0', '1']
         errors = []
-<<<<<<< HEAD
         if value not in bool_set:
             errors.append('0 과 1 값만 받는다.')
-=======
-        if value not in gender_set:
-            errors.append('accept only 0 and 1 value')
+        return value, errors
 
 
 class EventStatusRule(AbstractRule):
@@ -183,5 +180,3 @@
         errors = []
         if not regex.match(value):
             errors.append('accept only alphabetic characters')
->>>>>>> 5c6d6cf1
-        return value, errors