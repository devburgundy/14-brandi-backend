"""사용자 제작 규칙을 정의한다.

request 를 통해 받은 Parameter 값을 이곳에 정의된 규칙과 비교해 에러 메세지를 처리해준다.

기본적인 사용 예시:

class CustomRule(AbstractRule):
    def validate(self, value:str) -> Tuple[str, list[str]]:
        ...
        return value, errors

"""

import re
from flask_request_validator import AbstractRule


class NumberRule(AbstractRule):
    def validate(self, value):
        pattern = '^[1-9]+$'
        regex = re.compile(pattern)
        result = regex.match(value)
        errors = []
        if not result:
            errors.append('오직 숫자만 받는다.')
        return value, errors


class AlphabeticRule(AbstractRule):
    def validate(self, value):
        pattern = '^[A-Za-z]+$'
        regex = re.compile(pattern)
        result = regex.match(value)
        errors = []
        if not result:
            errors.append('accept only alphabetic characters')
        return value, errors


class GenderRule(AbstractRule):
    def validate(self, value):
        gender_set = ['male', 'female']
        errors = []
        if value not in gender_set:
            errors.append('accept only male and female value')
        return value, errors

      
class SellerInfoRule(AbstractRule):
    def validate(self, value):
        pattern = '^[0-9]+$'
        regex = re.compile(pattern)
        result = regex.match(value)
        errors = []
        if not result:
            errors.append('accept only number')
        return value, errors


class DefaultRule(AbstractRule):
    def validate(self, value):
        pattern = '^[0-9A-Za-z가-힣\s.\-_]+$'
        regex = re.compile(pattern)
        result = regex.match(value)
        errors = []
        if not result:
            errors.append('accept only number, text')
        return value, errors


class RequiredFieldRule(AbstractRule):
    def validate(self, *args):
        errors = []
        if not all([value for value in args]):
            errors.append('required field')
        return args, errors


class RequiredFieldNumberRule(AbstractRule):
    def validate(self, value):
        errors = []
        if not value:
            errors.append('required value')
<<<<<<< HEAD
=======
        
        return args, errors


class UsernameRule(AbstractRule):
    """ 비밀번호 규칙

    6~20 글자의 대소문자,숫자만 허용한다.

    Author: 김민구

    History:
        2020-12-28(김민구): 초기생성
    """

    def validate(self, value):
        pattern = '^[a-zA-Z0-9]{6,20}$'
        regex = re.compile(pattern)
        result = regex.match(value)
        errors = []
        if not result:
            errors.append('please_enter_6-20_letters_or_numbers')
        return value, errors

      
class PhoneRule(AbstractRule):
    """ 휴대폰 자리수 규칙

    10~11 자리 숫자를 허용한다.

    Author: 김기용

    History:
        2020-12-28(김기용): 초기생성
    """
    def validate(self, value):
        pattern = '^[0-9]{10,11}$'
        regex = re.compile(pattern)
        result = regex.match(value)
        errors = []
        if not result:
            errors.append('accept only 10~11 digit numbers')
        return value, errors


class PasswordRule(AbstractRule):
    """ 비밀번호 규칙

    8~20 자리 숫자, 대소문자, 특수문자를 모두 넣어야 허용한다.

    Author: 김민구

    History:
        2020-12-28(김민구): 초기생성
    """

    def validate(self, value):
        pattern = '^.*(?=.{8,20})(?=.*[a-zA-Z])(?=.*?[A-Z])(?=.*\d)(?=.*[!@#£$%^&*()_+={}\-?:~\[\]])[a-zA-Z0-9!@#£$%^&*()_+={}\-?:~\[\]]+$'
        regex = re.compile(pattern)
        result = regex.match(value)
        errors = []
        if not result:
            errors.append('8~20_characters_including_numbers_uppercase_letters_lowercase_letters_special_characters')
        return value, errors


class PostalCodeRule(AbstractRule):
    """ 우편번호 자리수 규칙

    8 자리 숫자만 허용한다.

    Author: 김기용

    History:
        2020-12-28(김기용): 초기생성
    """
    def validate(self, value):
        pattern = '^[0-9]{8}$'
        regex = re.compile(pattern)
        result = regex.match(value)
        errors = []
        if not result:
            errors.append('accept only 8 digit numbers')
        return value, errors


class EmailRule(AbstractRule):
    """ 이메일 규칙

    @ 앞은 이메일의 아이디에 해당하며 대소문자, 숫자, 특수문자(-_)를 사용할 수 있다.
    @ 다음은 도메인이며 대소문자, 숫자로 이루어져 있다.
    . 다음은 최상위 도메인이며 대소문자 숫자로 이루어진다.

    Author: 김민구

    History:
        2020-12-28(김민구): 초기생성
    """

    def validate(self, value):
        pattern = '^[a-zA-Z0-9-_]+@[a-zA-Z0-9]+\.[a-zA-Z0-9]+$'
        regex = re.compile(pattern)
        result = regex.match(value)
        errors = []
        if not result:
            errors.append('this_email_is_incorrect')
        return value, errors


class DecimalRule(AbstractRule):
    def validate(self, value):
        pattern = '^\d*\.?\d*$'
        regex = re.compile(pattern)
        result = regex.match(value)
        errors = []
        if not result:
            errors.append('accept only decimal value')
        return value, errors


class IsDeleteRule(AbstractRule):
    """ 논리 삭제 규칙

    0, 1 만 허용한다.

    Author: 김기용

    History:
        2020-12-28(김기용): 초기생성
    """
    def validate(self, value):
        bool_set = ['0', '1']
        errors = []
        if value not in bool_set:
            errors.append('0 과 1 값만 받는다.')
        return value, errors


class EventStatusRule(AbstractRule):
    def validate(self, value):
        status_set = ('progress', 'wait', 'end')
        errors = []
        if value not in status_set:
            errors.append('event status must be one of progress, wait and end')
        return value, errors


class EventExposureRule(AbstractRule):
    def validate(self, value):
        exposure_set = (0, 1)
        errors = []
        if value not in exposure_set:
            errors.append('event exposure value should be 0 or 1')
        return value, errors


class OrderStatusRule(AbstractRule):
    def validate(self, value):
        status_set = [1, 2, 3, 8]
        errors = []
        if value not in status_set:
            errors.append('order status must be one of 1, 2, 3, 8')
        return value, errors


class DateRule(AbstractRule):
    """ 날짜 형식 벨리데이터 (YYYY-MM-DD)

        Author: 강두연

        History:
            2020-12-29(강두연): 날짜 형식 벨리데이터 역할 규칙 작성
    """
    def validate(self, value):
        pattern = '^([12]\\d{3}-(0[1-9]|1[0-2])-(0[1-9]|[12]\\d|3[01]))$'
        regex = re.compile(pattern)
        errors = []
        if not regex.match(value):
            errors.append('accept only alphabetic characters')
        return value, errors


class ProductMenuRule(AbstractRule):
    """ 상품 분류 메뉴 규칙 (트렌드, 브랜드, 뷰티) id는 (4, 5, 6)

        Author: 강두연

        History:
            2020-12-31(강두연): 작성
    """
    def validate(self, value):
        menu_set = (4, 5, 6)
        errors = []
        if value not in menu_set:
            errors.append('accept only id of trend, brand, beauty')
        return value, errors


class CategoryFilterRule(AbstractRule):
    """ 카테고리 불러올 때 필터 규칙

    """
    def validate(self, value):
        filter_set = ('menu', 'both', 'none')
        errors = []
        if value not in filter_set:
            errors.append('accept only (menu, both, none) as a filter value')
        return value, errors


class PageRule(AbstractRule):
    """ 페이지네이션 page는 1이상

    """
    def validate(self, value):
        errors = []
        if value <= 0:
            errors.append('page cannot be less than 1')
>>>>>>> 9df90b2f
        return value, errors<|MERGE_RESOLUTION|>--- conflicted
+++ resolved
@@ -81,10 +81,7 @@
         errors = []
         if not value:
             errors.append('required value')
-<<<<<<< HEAD
-=======
-        
-        return args, errors
+        return value, errors
 
 
 class UsernameRule(AbstractRule):
@@ -301,5 +298,4 @@
         errors = []
         if value <= 0:
             errors.append('page cannot be less than 1')
->>>>>>> 9df90b2f
         return value, errors