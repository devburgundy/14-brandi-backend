"""사용자 제작 규칙을 정의한다.

request 를 통해 받은 Parameter 값을 이곳에 정의된 규칙과 비교해 에러 메세지를 처리해준다.

기본적인 사용 예시:

class CustomRule(AbstractRule):
    def validate(self, value:str) -> Tuple[str, list[str]]:
        ...
        return value, errors

"""

import re
from flask_request_validator import AbstractRule


class NumberRule(AbstractRule):
    def validate(self, value):
        pattern = '^[0-9]+$'
        regex = re.compile(pattern)
        result = regex.match(value)
        errors = []
        if not result:
            errors.append('accept_only_number')
        return value, errors


class AlphabeticRule(AbstractRule):
    def validate(self, value):
        pattern = '^[A-Za-z]+$'
        regex = re.compile(pattern)
        result = regex.match(value)
        errors = []
        if not result:
            errors.append('accept only alphabetic characters')
        return value, errors


class GenderRule(AbstractRule):
    def validate(self, value):
        gender_set = ['male', 'female']
        errors = []
        if value not in gender_set:
            errors.append('accept only male and female value')
        return value, errors


<<<<<<< HEAD
class UsernameRule(AbstractRule):
    def validate(self, value):
        print(value)
        pattern = '^[a-zA-Z0-9]{6,20}$'
=======
class PhoneRule(AbstractRule):
    """ 휴대폰 자리수 규칙

    10~11 자리 숫자를 허용한다.

    Author: 김기용

    History:
        2020-12-28(김기용): 초기생성
    """
    def validate(self, value):
        pattern = '^[0-9]{10,11}$'
>>>>>>> d0e311ac
        regex = re.compile(pattern)
        result = regex.match(value)
        errors = []
        if not result:
<<<<<<< HEAD
            errors.append('username_is_not_valid')
        return value, errors


class PasswordRule(AbstractRule):
    def validate(self, value):
        pattern = '^.*(?=.{8,18})(?=.*[a-zA-Z])(?=.*?[A-Z])(?=.*\d)(?=.*[!@#£$%^&*()_+={}\-?:~\[\]])[a-zA-Z0-9!@#£$%^&*()_+={}\-?:~\[\]]+$'
=======
            errors.append('accept only 10~11 digit numbers')
        return value, errors


class PostalCodeRule(AbstractRule):
    """ 우편번호 자리수 규칙

    8 자리 숫자만 허용한다.

    Author: 김기용

    History:
        2020-12-28(김기용): 초기생성
    """
    def validate(self, value):
        pattern = '^[0-9]{8}$'
>>>>>>> d0e311ac
        regex = re.compile(pattern)
        result = regex.match(value)
        errors = []
        if not result:
<<<<<<< HEAD
            errors.append('password_is_not_valid')
        return value, errors


class EmailRule(AbstractRule):
    def validate(self, value):
        pattern = '^[a-zA-Z0-9-_]+@[a-zA-Z0-9]+\.[a-zA-Z0-9]+$'
=======
            errors.append('accept only 8 digit numbers')
        return value, errors


class DecimalRule(AbstractRule):
    def validate(self, value):
        pattern = '^\d*\.?\d*$'
>>>>>>> d0e311ac
        regex = re.compile(pattern)
        result = regex.match(value)
        errors = []
        if not result:
<<<<<<< HEAD
            errors.append('email_is_not_valid')
=======
            errors.append('accept only decimal value')
        return value, errors


class IsDeleteRule(AbstractRule):
    """ 논리 삭제 규칙

    0, 1 만 허용한다.

    Author: 김기용

    History:
        2020-12-28(김기용): 초기생성
    """
    def validate(self, value):
        gender_set = ['0', '1']
        errors = []
        if value not in gender_set:
            errors.append('accept only 0 and 1 value')
>>>>>>> d0e311ac
        return value, errors<|MERGE_RESOLUTION|>--- conflicted
+++ resolved
@@ -46,12 +46,17 @@
         return value, errors
 
 
-<<<<<<< HEAD
 class UsernameRule(AbstractRule):
     def validate(self, value):
-        print(value)
         pattern = '^[a-zA-Z0-9]{6,20}$'
-=======
+        regex = re.compile(pattern)
+        result = regex.match(value)
+        errors = []
+        if not result:
+            errors.append('username_is_not_valid')
+        return value, errors
+
+      
 class PhoneRule(AbstractRule):
     """ 휴대폰 자리수 규칙
 
@@ -64,21 +69,22 @@
     """
     def validate(self, value):
         pattern = '^[0-9]{10,11}$'
->>>>>>> d0e311ac
         regex = re.compile(pattern)
         result = regex.match(value)
         errors = []
         if not result:
-<<<<<<< HEAD
-            errors.append('username_is_not_valid')
+            errors.append('accept only 10~11 digit numbers')
         return value, errors
 
 
 class PasswordRule(AbstractRule):
     def validate(self, value):
         pattern = '^.*(?=.{8,18})(?=.*[a-zA-Z])(?=.*?[A-Z])(?=.*\d)(?=.*[!@#£$%^&*()_+={}\-?:~\[\]])[a-zA-Z0-9!@#£$%^&*()_+={}\-?:~\[\]]+$'
-=======
-            errors.append('accept only 10~11 digit numbers')
+        regex = re.compile(pattern)
+        result = regex.match(value)
+        errors = []
+        if not result:
+            errors.append('password_is_not_valid')
         return value, errors
 
 
@@ -94,35 +100,32 @@
     """
     def validate(self, value):
         pattern = '^[0-9]{8}$'
->>>>>>> d0e311ac
         regex = re.compile(pattern)
         result = regex.match(value)
         errors = []
         if not result:
-<<<<<<< HEAD
-            errors.append('password_is_not_valid')
+            errors.append('accept only 8 digit numbers')
         return value, errors
 
 
 class EmailRule(AbstractRule):
     def validate(self, value):
         pattern = '^[a-zA-Z0-9-_]+@[a-zA-Z0-9]+\.[a-zA-Z0-9]+$'
-=======
-            errors.append('accept only 8 digit numbers')
+        regex = re.compile(pattern)
+        result = regex.match(value)
+        errors = []
+        if not result:
+            errors.append('email_is_not_valid')
         return value, errors
 
 
 class DecimalRule(AbstractRule):
     def validate(self, value):
         pattern = '^\d*\.?\d*$'
->>>>>>> d0e311ac
         regex = re.compile(pattern)
         result = regex.match(value)
         errors = []
         if not result:
-<<<<<<< HEAD
-            errors.append('email_is_not_valid')
-=======
             errors.append('accept only decimal value')
         return value, errors
 
@@ -142,5 +145,4 @@
         errors = []
         if value not in gender_set:
             errors.append('accept only 0 and 1 value')
->>>>>>> d0e311ac
         return value, errors