"""사용자 제작 규칙을 정의한다.

request 를 통해 받은 Parameter 값을 이곳에 정의된 규칙과 비교해 에러 메세지를 처리해준다.

기본적인 사용 예시:

class CustomRule(AbstractRule):
    def validate(self, value:str) -> Tuple[str, list[str]]:
        ...
        return value, errors

"""

import re
from flask_request_validator import AbstractRule


class NumberRule(AbstractRule):
    def validate(self, value):
        pattern = '^[0-9]+$'
        regex = re.compile(pattern)
        result = regex.match(value)
        errors = []
        if not result:
            errors.append('accept_only_number')
        return value, errors


class AlphabeticRule(AbstractRule):
    def validate(self, value):
        pattern = '^[A-Za-z]+$'
        regex = re.compile(pattern)
        result = regex.match(value)
        errors = []
        if not result:
            errors.append('accept only alphabetic characters')
        return value, errors


class GenderRule(AbstractRule):
    def validate(self, value):
        gender_set = ['male', 'female']
        errors = []
        if value not in gender_set:
            errors.append('accept only male and female value')
        return value, errors


class EventStatusRule(AbstractRule):
    def validate(self, value):
        status_set = ('progress', 'wait', 'end')
        errors = []
        if value not in status_set:
            errors.append('event status must be one of progress, wait and end')
        return value, errors


class EventExposureRule(AbstractRule):
    def validate(self, value):
        exposure_set = (0, 1)
        errors = []
        if value not in exposure_set:
            errors.append('event exposure value should be 0 or 1')
        return value, errors


class DateRule(AbstractRule):
    def validate(self, value):
        pattern = '^([12]\\d{3}-(0[1-9]|1[0-2])-(0[1-9]|[12]\\d|3[01]))$'
        regex = re.compile(pattern)
        errors = []
<<<<<<< HEAD
        if not regex.match(value):
            errors.append('accept only alphabetic characters')
=======
        if not result:
            errors.append('accept only decimal value')
        return value, errors


class IsDeleteRule(AbstractRule):
    """ 논리 삭제 규칙

    0, 1 만 허용한다.

    Author: 김기용

    History:
        2020-12-28(김기용): 초기생성
    """
    def validate(self, value):
        gender_set = ['0', '1']
        errors = []
        if value not in gender_set:
            errors.append('accept only 0 and 1 value')


class EventStatusRule(AbstractRule):
    def validate(self, value):
        status_set = ('progress', 'wait', 'end')
        errors = []
        if value not in status_set:
            errors.append('event status must be one of progress, wait and end')
        return value, errors


class EventExposureRule(AbstractRule):
    def validate(self, value):
        exposure_set = (0, 1)
        errors = []
        if value not in exposure_set:
            errors.append('event exposure value should be 0 or 1')
        return value, errors


class DateRule(AbstractRule):
    """ 날짜 형식 벨리데이터 (YYYY-MM-DD)

        Author: 강두연

        History:
            2020-12-29(강두연): 날짜 형식 벨리데이터 역할 규칙 작성
    """
    def validate(self, value):
        pattern = '^([12]\\d{3}-(0[1-9]|1[0-2])-(0[1-9]|[12]\\d|3[01]))$'
        regex = re.compile(pattern)
        errors = []
        if not regex.match(value):
            errors.append('accept only alphabetic characters')
        return value, errors
>>>>>>> 05b8f9f6
<|MERGE_RESOLUTION|>--- conflicted
+++ resolved
@@ -69,10 +69,6 @@
         pattern = '^([12]\\d{3}-(0[1-9]|1[0-2])-(0[1-9]|[12]\\d|3[01]))$'
         regex = re.compile(pattern)
         errors = []
-<<<<<<< HEAD
-        if not regex.match(value):
-            errors.append('accept only alphabetic characters')
-=======
         if not result:
             errors.append('accept only decimal value')
         return value, errors
@@ -127,5 +123,4 @@
         errors = []
         if not regex.match(value):
             errors.append('accept only alphabetic characters')
-        return value, errors
->>>>>>> 05b8f9f6
+        return value, errors