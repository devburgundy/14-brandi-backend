--- conflicted
+++ resolved
@@ -633,39 +633,37 @@
         super().__init__(status_code, message, error_message)
 
 
-
-
-
-
-
-
-
-
-
-
-
-<<<<<<< HEAD
 class OrderHistoryCreateDenied(CustomUserError):
     """ 상품 정보 이력 추가 실패
-=======
+    
+        Author: 고수희
+
+        History:
+        2020-01-02(고수희): 초기생성
+    """
+
+    def __init__(self, error_message):
+        status_code = 404
+        message = 'order history create denied'
+        error_message = error_message
+        super().__init__(status_code, message, error_message)
+
+
 class SellerCategoryNotExist(CustomUserError):
     """ 셀러 카테고리 조회 실패
->>>>>>> 6fc15c87
-
-        Author: 고수희
-
-        History:
-<<<<<<< HEAD
-            2020-01-02(고수희): 초기생성
-    """
-
-    def __init__(self, error_message):
-        status_code = 404
-        message = 'order history create denied'
-        error_message = error_message
-        super().__init__(status_code, message, error_message)
-
-
+    
+        Author: 
+
+        History:
+        2021-01-03(고수희): 초기생성
+    """
+    def __init__(self, error_message):
+        status_code = 404
+        message = 'seller category not exist'
+        error_message = error_message
+        super().__init__(status_code, message, error_message)
+
+        
 class ProductSalesRateCreateDenied(CustomUserError):
     """ 상품 판매량 추가 실패
 
@@ -681,6 +679,7 @@
         error_message = error_message
         super().__init__(status_code, message, error_message)
 
+        
 class ProductRemainUpdateDenied(CustomUserError):
     """ 상품 재고 업데이트 실패
 
@@ -709,12 +708,5 @@
     def __init__(self, error_message):
         status_code = 404
         message = 'customer information create denied'
-=======
-            2021-01-03(김민서): 초기생성
-    """
-    def __init__(self, error_message):
-        status_code = 404
-        message = 'seller category not exist'
->>>>>>> 6fc15c87
-        error_message = error_message
-        super().__init__(status_code, message, error_message)+        error_message = error_message
+        super().__init__(status_code, message, error_message)
