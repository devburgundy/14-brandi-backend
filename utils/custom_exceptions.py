<<<<<<< HEAD
"""사용자 제작 예외 w처리

=======
"""사용자 제작 예외 처리
>>>>>>> 3d4977b8
앱 관련 사용자 제작 예외처리는 모두 이곳에 Exception 클래스를 상속받아 작성한다.
작성한 사용제 제작 예외 처리는 error_handler.py 에서 사용된다.
기본적인 사용 예시:
class IamException(Exception):
        def __init__(self, error_message):
        self.status_code = 400
        self.message = 'your message goes here'
        self.error_message = error_message
        super().__init__(self.status_code, self.message, self.error_message)
"""


# don't touch
class CustomUserError(Exception):
    def __init__(self, status_code, message, error_message):
        self.status_code = status_code
        self.message = message
        self.error_message = error_message


#-----------------------------------------------------------------------------------------------------------------------


class InvalidUserId(CustomUserError):
    def __init__(self, error_message):
        status_code = 400
        message = 'id_must_be_integer'
        error_message = error_message
        super().__init__(status_code, message, error_message)


class UserAlreadyExist(CustomUserError):
    def __init__(self, error_message):
        status_code = 403
        message = 'user_already_exist'
        error_message = error_message
        super().__init__(status_code, message, error_message)


class UserUpdateDenied(CustomUserError):
    def __init__(self, error_message):
        status_code = 400
        message = 'user update denied'
        error_message = error_message
        super().__init__(status_code, message, error_message)


class UserCreateDenied(CustomUserError):
    def __init__(self, error_message):
        status_code = 400
        message = 'user create denied'
        error_message = error_message
        super().__init__(status_code, message, error_message)


class UserNotExist(CustomUserError):
    def __init__(self, error_message):
        status_code = 404
        message = 'user_not_exist'
        error_message = error_message
        super().__init__(status_code, message, error_message)


class InvalidUser(CustomUserError):
    def __init__(self, error_message):
        status_code = 403
        message = 'invalid_user'
        error_message = error_message
        super().__init__(status_code, message, error_message)


class InvalidToken(CustomUserError):
    def __init__(self, error_message):
        status_code = 403
        message = 'invalid_token'
        error_message = error_message
        super().__init__(status_code, message, error_message)


class TokenCreateDenied(CustomUserError):
    def __init__(self, error_message):
        status_code = 500
        message = 'token_create_denied'
        error_message = error_message
        super().__init__(status_code, message, error_message)


class UnauthorizedUser(CustomUserError):
    def __init__(self, error_message):
        status_code = 401
        message = 'unauthorized_user'
        error_message = error_message
        super().__init__(status_code, message, error_message)


class DatabaseCloseFail(CustomUserError):
    def __init__(self, error_message):
        status_code = 400
        message = 'database connection fail'
        error_message = error_message
        super().__init__(status_code, message, error_message)

        
class SellerNotExist(CustomUserError):
    def __init__(self, error_message):
        status_code = 400
        message = 'seller not exist'
        error_message = error_message
        super().__init__(status_code, message, error_message)


class SellerUpdateDenied(CustomUserError):
    def __init__(self, error_message):
        status_code = 400
        message = 'user update denied'
        error_message = error_message
        super().__init__(status_code, message, error_message)

class SellerNotExist(CustomUserError):
    def __init__(self, error_message):
        status_code = 400
        message = 'seller not exist'
        error_message = error_message
        super().__init__(status_code, message, error_message)


class SellerUpdateDenied(CustomUserError):
    def __init__(self, error_message):
        status_code = 400
        message = 'user update denied'
        error_message = error_message
        super().__init__(status_code, message, error_message)


class RequiredFieldException(CustomUserError):
    def __init__(self, error_message):
        status_code = 400
        message = 'required field is blank'
        error_message = error_message
        super().__init__(status_code, message, error_message)


class CorrelationCheckException(CustomUserError):
    def __init__(self, error_message):
        status_code = 400
        message = 'correlation check fail'
        error_message = error_message
        super().__init__(status_code, message, error_message)


class ProductCreateDenied(CustomUserError):
    def __init__(self, error_message):
        status_code = 500
        message = 'product create denied'
        error_message = error_message
        super().__init__(status_code, message, error_message)


class ProductCodeUpdatedDenied(CustomUserError):
    def __init__(self, error_message):
        status_code = 500
        message = 'product code update denied'
        error_message = error_message
        super().__init__(status_code, message, error_message)


class ProductImageCreateDenied(CustomUserError):
    def __init__(self, error_message):
        status_code = 500
        message = 'product image create denied'
        error_message = error_message
        super().__init__(status_code, message, error_message)


class StockCreateDenied(CustomUserError):
    def __init__(self, error_message):
        status_code = 500
        message = 'stock create denied'
        error_message = error_message
        super().__init__(status_code, message, error_message)


class ProductHistoryCreateDenied(CustomUserError):
    def __init__(self, error_message):
        status_code = 500
        message = 'product history create denied'
        error_message = error_message
        super().__init__(status_code, message, error_message)

<<<<<<< HEAD

class ProductSalesVolume(CustomUserError):
    def __init__(self, error_message):
        status_code = 500
        message = 'product sales volume create denied'
        error_message = error_message
        super().__init__(status_code, message, error_message)


class ProductOriginTypesNotExist(CustomUserError):
    def __init__(self, error_message):
        status_code = 500
        message = 'cannot read product origin type information'
        error_message = error_message
        super().__init__(status_code, message, error_message)


class SizeNotExist(CustomUserError):
    def __init__(self, error_message):
        status_code = 500
        message = 'cannot read size information'
        error_message = error_message
        super().__init__(status_code, message, error_message)


class ColorNotExist(CustomUserError):
    def __init__(self, error_message):
        status_code = 500
        message = 'cannot read color information'
        error_message = error_message
        super().__init__(status_code, message, error_message)


class MainCategoryNotExist(CustomUserError):
    def __init__(self, error_message):
        status_code = 500
        message = 'cannot get main category list'
        error_message = error_message
        super().__init__(status_code, message, error_message)


class SubCategoryNotExist(CustomUserError):
    def __init__(self, error_message):
        status_code = 500
        message = 'cannot get sub category list'
        error_message = error_message
        super().__init__(status_code, message, error_message)


class NotValidFileException(CustomUserError):
    def __init__(self, error_message):
        status_code = 400
        message = 'invalid file'
        error_message = error_message
        super().__init__(status_code, message, error_message)


class FileSizeException(CustomUserError):
    def __init__(self, error_message):
        status_code = 413
        message = 'file size too large'
        error_message = error_message
        super().__init__(status_code, message, error_message)


class FileExtensionException(CustomUserError):
    def __init__(self, error_message):
        status_code = 400
        message = 'only allowed jpg type'
        error_message = error_message
        super().__init__(status_code, message, error_message)
=======
# E - 상품 등록 관련 Exception Class ===============================================================
>>>>>>> 3d4977b8
<|MERGE_RESOLUTION|>--- conflicted
+++ resolved
@@ -1,9 +1,4 @@
-<<<<<<< HEAD
-"""사용자 제작 예외 w처리
-
-=======
 """사용자 제작 예외 처리
->>>>>>> 3d4977b8
 앱 관련 사용자 제작 예외처리는 모두 이곳에 Exception 클래스를 상속받아 작성한다.
 작성한 사용제 제작 예외 처리는 error_handler.py 에서 사용된다.
 기본적인 사용 예시:
@@ -193,7 +188,6 @@
         error_message = error_message
         super().__init__(status_code, message, error_message)
 
-<<<<<<< HEAD
 
 class ProductSalesVolume(CustomUserError):
     def __init__(self, error_message):
@@ -264,7 +258,4 @@
         status_code = 400
         message = 'only allowed jpg type'
         error_message = error_message
-        super().__init__(status_code, message, error_message)
-=======
-# E - 상품 등록 관련 Exception Class ===============================================================
->>>>>>> 3d4977b8
+        super().__init__(status_code, message, error_message)