--- conflicted
+++ resolved
@@ -127,7 +127,6 @@
         super().__init__(status_code, message, error_message)
 
 
-<<<<<<< HEAD
 class AccountNotExist(CustomUserError):
     """ 계정정보없음
 
@@ -139,7 +138,8 @@
     def __init__(self, error_message):
         status_code = 401
         message = 'account_does_not_exist'
-=======
+        
+        
 class CartItemNotExist(CustomUserError):
     def __init__(self, error_message):
         status_code = 400
@@ -152,12 +152,10 @@
     def __init__(self, error_message):
         status_code = 400
         message = 'cart item create denied'
->>>>>>> b18ca893
         error_message = error_message
         super().__init__(status_code, message, error_message)
 
 
-<<<<<<< HEAD
 class DataLimitExceeded(CustomUserError):
     """ 데이터 제한 초과
 
@@ -169,7 +167,10 @@
     def __init__(self, error_message):
         status_code = 400
         message = 'data_limit_reached'
-=======
+        error_message = error_message
+        super().__init__(status_code, message, error_message)
+        
+        
 class CartItemUpdateDenied(CustomUserError):
     def __init__(self, error_message):
         status_code = 400
@@ -182,6 +183,5 @@
     def __init__(self, error_message):
         status_code = 400
         message = 'customer permissions denied'
->>>>>>> b18ca893
         error_message = error_message
         super().__init__(status_code, message, error_message)