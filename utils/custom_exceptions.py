--- conflicted
+++ resolved
@@ -644,7 +644,6 @@
         status_code = 400
         message = 'must be other date input'
         error_message = error_message
-<<<<<<< HEAD
 
         super().__init__(status_code, message, error_message)
 
@@ -662,6 +661,4 @@
         message = 'unable to update order status'
         error_message = error_message
 
-=======
->>>>>>> 14def2d7
         super().__init__(status_code, message, error_message)