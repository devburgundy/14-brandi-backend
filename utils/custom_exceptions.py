"""사용자 제작 예외 처리
앱 관련 사용자 제작 예외처리는 모두 이곳에 Exception 클래스를 상속받아 작성한다.
작성한 사용제 제작 예외 처리는 error_handler.py 에서 사용된다.
기본적인 사용 예시:
class IamException(Exception):
        def __init__(self, error_message):
        self.status_code = 400
        self.message = 'your message goes here'
        self.error_message = error_message
        super().__init__(self.status_code, self.message, self.error_message)
"""

# don't touch
class CustomUserError(Exception):
    def __init__(self, status_code, message, error_message):
        self.status_code = status_code
        self.message = message
        self.error_message = error_message


#-----------------------------------------------------------------------------------------------------------------------


class InvalidUserId(CustomUserError):
    def __init__(self, error_message):
        status_code = 400
        message = 'id_must_be_integer'
        error_message = error_message
        super().__init__(status_code, message, error_message)


class UserAlreadyExist(CustomUserError):
    def __init__(self, error_message):
        status_code = 403
        message = "user_already_exist"
        error_message = error_message
        super().__init__(status_code, message, error_message)


class UserUpdateDenied(CustomUserError):
    def __init__(self, error_message):
        status_code = 400
        message = 'user_update_denied'
        error_message = error_message
        super().__init__(status_code, message, error_message)


class UserCreateDenied(CustomUserError):
    def __init__(self, error_message):
        status_code = 500
        message = 'user_create_denied'
        error_message = error_message
        super().__init__(status_code, message, error_message)


class UserNotExist(CustomUserError):
    def __init__(self, error_message):
        status_code = 404
        message = 'user_not_exist'
        error_message = error_message
        super().__init__(status_code, message, error_message)

        
class InvalidUser(CustomUserError):
    def __init__(self, error_message):
        status_code = 403
        message = 'invalid_user'
        error_message = error_message
        super().__init__(status_code, message, error_message)


class InvalidToken(CustomUserError):
    def __init__(self, error_message):
        status_code = 403
        message = 'invalid_token'
        error_message = error_message
        super().__init__(status_code, message, error_message)


class TokenCreateDenied(CustomUserError):
    def __init__(self, error_message):
        status_code = 500
        message = 'token_create_denied'
        error_message = error_message
        super().__init__(status_code, message, error_message)


class UnauthorizedUser(CustomUserError):
    def __init__(self, error_message):
        status_code = 401
        message = error_message
        error_message = error_message
        super().__init__(status_code, message, error_message)

class InvalidUser(CustomUserError):
    def __init__(self, error_message):
        status_code = 403
        message = 'invalid_user'
        error_message = error_message
        super().__init__(status_code, message, error_message)


class InvalidToken(CustomUserError):
    def __init__(self, error_message):
        status_code = 403
        message = 'invalid_token'
        error_message = error_message
        super().__init__(status_code, message, error_message)


class TokenCreateDenied(CustomUserError):
    def __init__(self, error_message):
        status_code = 500
        message = 'token_create_denied'
        error_message = error_message
        super().__init__(status_code, message, error_message)


class UnauthorizedUser(CustomUserError):
    def __init__(self, error_message):
        status_code = 401
        message = 'unauthorized_user'
        error_message = error_message
        super().__init__(status_code, message, error_message)


class DatabaseCloseFail(CustomUserError):
    def __init__(self, error_message):
        status_code = 500
        message = "database_close_fail"
        error_message = error_message
        super().__init__(status_code, message, error_message)


class DatabaseError(CustomUserError):
    def __init__(self, error_message):
        status_code = 500
        message = "database_error"
        error_message = error_message
        super().__init__(status_code, message, error_message)


class DestinationNotExist(CustomUserError):
    """ 배송지 조회 불가

    Author: 김기용

    History:
        2020-12-28(김기용): 초기생성
    """
    def __init__(self, error_message):
        status_code = 401
        message = 'destination_does_not_exist'
        error_message = error_message
        super().__init__(status_code, message, error_message)
       

class DestinationCreateDenied(CustomUserError):
    """ 배송지 생성 거절

    Author: 김기용

    History:
        2020-12-28(김기용): 초기생성
    """
    def __init__(self, error_message):
        status_code = 400
        message = 'destination_creatation_denied'
        error_message = error_message
        super().__init__(status_code, message, error_message)

        
class SellerNotExist(CustomUserError):
    def __init__(self, error_message):
        status_code = 400
        message = 'seller not exist'
        error_message = error_message
        super().__init__(status_code, message, error_message)


class SellerUpdateDenied(CustomUserError):
    def __init__(self, error_message):
        status_code = 400
        message = 'user update denied'
        error_message = error_message
        super().__init__(status_code, message, error_message)

class SellerNotExist(CustomUserError):
    def __init__(self, error_message):
        status_code = 400
        message = 'seller not exist'
        error_message = error_message
        super().__init__(status_code, message, error_message)


class SellerUpdateDenied(CustomUserError):
    def __init__(self, error_message):
        status_code = 400
        message = 'user update denied'
        error_message = error_message
        super().__init__(status_code, message, error_message)


class RequiredFieldException(CustomUserError):
    def __init__(self, error_message):
        status_code = 400
        message = 'required field is blank'
        error_message = error_message
        super().__init__(status_code, message, error_message)


class CompareQuantityCheck(CustomUserError):
    def __init__(self, error_message):
        status_code = 400
        message = 'compare quantity field check error'
        error_message = error_message
        super().__init__(status_code, message, error_message)


class ComparePriceCheck(CustomUserError):
    def __init__(self, error_message):
        status_code = 400
        message = 'compare price field check error'
        error_message = error_message
        super().__init__(status_code, message, error_message)


class ProductCreateDenied(CustomUserError):
    def __init__(self, error_message):
        status_code = 500
        message = 'product create denied'
        error_message = error_message
        super().__init__(status_code, message, error_message)


class ProductCodeUpdatedDenied(CustomUserError):
    def __init__(self, error_message):
        status_code = 500
        message = 'product code update denied'
        error_message = error_message
        super().__init__(status_code, message, error_message)


class ProductImageCreateDenied(CustomUserError):
    def __init__(self, error_message):
        status_code = 500
        message = 'product image create denied'
        error_message = error_message
        super().__init__(status_code, message, error_message)


class StockCreateDenied(CustomUserError):
    def __init__(self, error_message):
        status_code = 500
        message = 'stock create denied'
        error_message = error_message
        super().__init__(status_code, message, error_message)


class ProductHistoryCreateDenied(CustomUserError):
    def __init__(self, error_message):
        status_code = 500
        message = 'product history create denied'
        error_message = error_message
        super().__init__(status_code, message, error_message)


class ProductSalesVolumeCreateDenied(CustomUserError):
    def __init__(self, error_message):
        status_code = 500
        message = 'product sales volume create denied'
        error_message = error_message
        super().__init__(status_code, message, error_message)


class ProductOriginTypesNotExist(CustomUserError):
    def __init__(self, error_message):
        status_code = 500
        message = 'fail to get product origin types'
        error_message = error_message
        super().__init__(status_code, message, error_message)


class SizeNotExist(CustomUserError):
    def __init__(self, error_message):
        status_code = 500
        message = 'fail to get size list'
        error_message = error_message
        super().__init__(status_code, message, error_message)


class ColorNotExist(CustomUserError):
    def __init__(self, error_message):
        status_code = 500
        message = 'fail to get color list'
        error_message = error_message
        super().__init__(status_code, message, error_message)


class MainCategoryNotExist(CustomUserError):
    def __init__(self, error_message):
        status_code = 500
        message = 'fail to get main category list'
        error_message = error_message
        super().__init__(status_code, message, error_message)


class SubCategoryNotExist(CustomUserError):
    def __init__(self, error_message):
        status_code = 500
        message = 'fail to get sub category list'
        error_message = error_message
        super().__init__(status_code, message, error_message)


class NotValidFileException(CustomUserError):
    def __init__(self, error_message):
        status_code = 400
        message = 'invalid file'
        error_message = error_message
        super().__init__(status_code, message, error_message)


class FileSizeException(CustomUserError):
    def __init__(self, error_message):
        status_code = 413
        message = 'file size too large'
        error_message = error_message
        super().__init__(status_code, message, error_message)


class FileScaleException(CustomUserError):
    def __init__(self, error_message):
        status_code = 413
        message = 'file scale too small, 640 * 720 at least'
        error_message = error_message
        super().__init__(status_code, message, error_message)


class FileExtensionException(CustomUserError):
    def __init__(self, error_message):
        status_code = 400
        message = 'only allowed jpg type'
        error_message = error_message
        super().__init__(status_code, message, error_message)


class FileUploadFailException(CustomUserError):
    def __init__(self, error_message):
        status_code = 500
        message = 'image_file_upload_to_amazon_fail'
        error_message = error_message
        super().__init__(status_code, message, error_message)


class NotUser(CustomUserError):
    """ 유저가 아님

    Author: 김기용

    History:
        2020-12-28(김기용): 초기생성
    """
    def __init__(self, error_message):
        status_code = 400
        message = 'not_a_user'
        error_message = error_message
        super().__init__(status_code, message, error_message)


class AccountNotExist(CustomUserError):
    """ 계정정보없음

    Author: 김기용

    History:
        2020-12-28(김기용): 초기생성
    """
    def __init__(self, error_message):
        status_code = 401
        message = 'account_does_not_exist'
        error_message = error_message
        super().__init__(status_code, message, error_message)


class CartItemNotExist(CustomUserError):
    """ 장바구니 상품 조회 실패 

    Author: 고수희

    History:
        2020-12-28(고수희): 초기생성
    """
    def __init__(self, error_message):
        status_code = 400
        message = 'cart items not exist'
        error_message = error_message
        super().__init__(status_code, message, error_message)


class CartItemCreateFail(CustomUserError):
    """ 장바구니 상품 추가 실패

    Author: 고수희

    History:
        2020-12-28(고수희): 초기생성
    """
    def __init__(self, error_message):
        status_code = 400
        message = 'cart item create'
        error_message = error_message
        super().__init__(status_code, message, error_message)


class DataLimitExceeded(CustomUserError):
    """ 데이터 제한 초과

    Author: 김기용

    History:
        2020-12-28(김기용): 초기생성
    """
    def __init__(self, error_message):
        status_code = 400
        message = 'data_limit_reached'
        error_message = error_message
        super().__init__(status_code, message, error_message)


class CustomerPermissionDenied(CustomUserError):
    """ 일반 유저 권한이 아님

    Author: 고수희

    History:
        2020-12-28(고수희): 초기생성
    """
    def __init__(self, error_message):
        status_code = 400
        message = 'customer permissions denied'
        error_message = error_message
        super().__init__(status_code, message, error_message)


class ProductNotExist(CustomUserError):
    """ 상품이 존재하지 않음

    Author: 고수희

    History:
        2020-12-30(고수희): 초기생성
    """
    def __init__(self, error_message):
        status_code = 400
        message = 'product does not exist'
        error_message = error_message
        super().__init__(status_code, message, error_message)


class DeleteDenied(CustomUserError):
    """ 논리 삭제 거부

    Author: 김기용

    History:
        2020-12-30(김기용): 초기생성
    """
    def __init__(self, error_message):
        status_code = 400
        message = 'invalid_delete_command_access'
        error_message = error_message
        super().__init__(status_code, message, error_message)


class DateMissingOne(CustomUserError):
    def __init__(self, error_message):
        status_code = 400
        message = 'date inputs should be start_date and end_date'
        error_message = error_message
        super().__init__(status_code, message, error_message)


class UpdateDenied(CustomUserError):
    """ 수정 거부

    Author: 김기용

    History:
        2020-12-30(김기용): 초기생성
    """
    def __init__(self, error_message):
        status_code = 400
        message = 'unable_to_update'
        error_message = error_message
        super().__init__(status_code, message, error_message)


class EventSearchTwoInput(CustomUserError):
    def __init__(self, error_message):
        status_code = 400
        message = 'event search inputs must be only one'
        error_message = error_message

        super().__init__(status_code, message, error_message)


class DateMissingOne(CustomUserError):
    def __init__(self, error_message):
        status_code = 400
        message = 'date inputs should be start_date and end_date'
        error_message = error_message

        super().__init__(status_code, message, error_message)


class SearchTwoInput(CustomUserError):
    def __init__(self, error_message):
        status_code = 400
        message = 'search inputs must be only one'
        error_message = error_message

        super().__init__(status_code, message, error_message)


class EventDoesNotExist(CustomUserError):
    def __init__(self, error_message):
        status_code = 404
        message = 'event not exist'
        error_message = error_message

        super().__init__(status_code, message, error_message)


class OrderFilterNotExist(CustomUserError):
    """ 필터 조건 없음

        Author: 김민서

        History:
            2020-12-31(김민서): 초기생성
    """
    def __init__(self, error_message):
        status_code = 400
        message = 'must_be_date_inputs_or_filter_inputs'
        error_message = error_message

        super().__init__(status_code, message, error_message)


class OrderDoesNotExist(CustomUserError):
    """ 주문 리스트 없음

        Author: 김민서

        History:
            2020-12-31(김민서): 초기생성
    """
    def __init__(self, error_message):
        status_code = 400
        message = 'order does not exist'
        error_message = error_message

        super().__init__(status_code, message, error_message)


class CategoryMenuDoesNotMatch(CustomUserError):
    def __init__(self, error_message):
        status_code = 400
        message = 'menu id does not match with category id'
        error_message = error_message

        super().__init__(status_code, message, error_message)


class CheckoutDenied(CustomUserError):
    """ 상품 결제 거부

    Author: 고수희

    History:
        2020-12-31(고수희): 초기생성
    """
    def __init__(self, error_message):
        status_code = 400
        message = 'unable_to_checkout'
        error_message = error_message
        super().__init__(status_code, message, error_message)

        
class NoPermission(CustomUserError):
    """ 권한 없음

        Author: 김민서

        History:
            2020-12-31(김민서): 초기생성
    """
    def __init__(self, error_message):
        status_code = 403
        message = 'no_permission'
        error_message = error_message

        super().__init__(status_code, message, error_message)


class NotAllowedStatus(CustomUserError):
    """ 주문 상태 변경 가능 상태가 아님

        Author: 김민서

        History:
            2021-01-01(김민서): 초기생성
    """
    def __init__(self, error_message):
        status_code = 400
        message = 'now_order_status_is_not_allowed_to_update_status'
        error_message = error_message

        super().__init__(status_code, message, error_message)


class DoesNotOrderDetail(CustomUserError):
    """ 주문 상세 정보 없음

        Author: 김민서

        History:
            2021-01-01(김민서): 초기생성
    """
    def __init__(self, error_message):
        status_code = 400
        message = 'does_not_exist_order_detail'
        error_message = error_message
        super().__init__(status_code, message, error_message)


class OrderCreateDenied(CustomUserError):
    """ 결제 추가 실패

        Author: 고수희

        History:
            2020-12-31(고수희): 초기생성
    """
    def __init__(self, error_message):
        status_code = 404
        message = 'order create denied'
        error_message = error_message
        super().__init__(status_code, message, error_message)


class CategoryDoesNotExist(CustomUserError):
    def __init__(self, error_massage):
        status_code = 400
        message = 'category not exist'
        error_massage = error_massage

        super().__init__(status_code, message, error_massage)


class FilterDoesNotMatch(CustomUserError):
    def __init__(self, error_massage):
        status_code = 400
        message = 'filter does not match'
        error_massage = error_massage

        super().__init__(status_code, message, error_massage)


class SearchFilterRequired(CustomUserError):
    def __init__(self, error_message):
        status_code = 400
        message = 'filter must be at least one'

        super().__init__(status_code, message, error_massage)


class DateInputDoesNotExist(CustomUserError):
    """날짜 조건 없음

        Author: 김민서

        History:
            2020-12-31(김민서): 초기생성
    """
    def __init__(self, error_message):
        status_code = 400
        message = 'must_be_other_date_input'
        error_message = error_message

        super().__init__(status_code, message, error_message)


class InputDoesNotExist(CustomUserError):
    """ 수정 정보 존재하지 않음

        Author: 김민서

        History:
            2021-01-02(김민서): 초기생성
    """
    def __init__(self, error_message):
        status_code = 400
        message = 'input_does_not_exist'
        error_message = error_message

        super().__init__(status_code, message, error_message)


class UnableUpdateAddress(CustomUserError):
    """ 수정할 주소 정보 부족

        Author: 김민서

        History:
            2021-01-02(김민서): 초기생성
    """
    def __init__(self, error_message):
        status_code = 400
        message = 'one_of_address_inputs_does_not_exist'
        error_message = error_message

        super().__init__(status_code, message, error_message)


class UnableToUpdate(CustomUserError):
    """ 수정 불가

        Author: 김민서

        History:
            2021-01-02(김민서): 초기생성
    """
    def __init__(self, error_message):
        status_code = 400
        message = 'unable_to_update'
        error_message = error_message

        super().__init__(status_code, message, error_message)


class DeniedUpdate(CustomUserError):
    """ 수정 실패

        Author: 김민서

        History:
            2021-01-02(김민서): 초기생성
    """
    def __init__(self, error_message):
        status_code = 400
        message = 'denied_to_update'
        error_message = error_message

        super().__init__(status_code, message, error_message)


class EventKindDoesNotMatch(CustomUserError):
    """ 기획전 종류가 버튼형이 아닌데 버튼데이터를 받은경우

        Author: 강두연

        History:
            2021-01-02(강두연): 작성
    """
    def __init__(self, error_message):
        status_code = 400
        message = 'Event kind does not match'
        error_message = error_message

        super().__init__(status_code, message, error_message)


class ButtonsMinimumCount(CustomUserError):
    """ 기획전 종류가 버튼형일때 버튼이 두개이상

        Author: 강두연

        History:
            2021-01-02(강두연): 작성
    """
    def __init__(self, error_message):
        status_code = 400
        message = 'at least two buttons should be created'
        error_message = error_message

        super().__init__(status_code, message, error_message)


class StartAndEndDateContext(CustomUserError):
    """ 시작날짜가 종료날짜보다 미래일 때

        Author: 강두연

        History:
            2021-01-02(강두연): 작성
    """
    def __init__(self, error_message):
        status_code = 400
        message = 'start date and end date context error'
        error_message = error_message

        super().__init__(status_code, message, error_message)


class ImageIsRequired(CustomUserError):
    """ 이미지가 필요함

        Author: 강두연

        History:
            2021-01-02(강두연): 작성
    """
    def __init__(self, error_message):
        status_code = 400
        message = 'image files are required'
        error_message = error_message

        super().__init__(status_code, message, error_message)

class CreateEventDenied(CustomUserError):
    """ 이벤트 생성 실패

        Author: 강두연

        History:
            2021-01-02(강두연): 작성
    """

    def __init__(self, error_message):
        status_code = 400
        message = 'unable to create event'
        error_message = error_message

        super().__init__(status_code, message, error_message)


class CreateButtunDenied(CustomUserError):
    """ 이벤트 버튼 생성 실패

        Author: 강두연

        History:
            2021-01-02(강두연): 작성
    """

    def __init__(self, error_message):
        status_code = 400
        message = 'unable to create event button'
        error_message = error_message
<<<<<<< HEAD
        super().__init__(status_code, message, error_message)


class DateCompareException(CustomUserError):
    def __init__(self, error_message):
        status_code = 400
        message = 'start date is greater than end date'
        error_message = error_message
        super().__init__(status_code, message, error_message)


class ProductImageNotExist(CustomUserError):
    def __init__(self, error_message):
        status_code = 500
        message = 'product image not exist'
        error_message = error_message
        super().__init__(status_code, message, error_message)


class StockNotNotExist(CustomUserError):
    def __init__(self, error_message):
        status_code = 500
        message = 'stock info not exist'
        error_message = error_message
        super().__init__(status_code, message, error_message)


class LookUpDateFieldRequiredCheck(CustomUserError):
    def __init__(self, error_message):
        status_code = 400
        message = 'both date field required'
        error_message = error_message
        super().__init__(status_code, message, error_message)


class SellerAttributeTypeException(CustomUserError):
    def __init__(self, error_message):
        status_code = 400
        message = 'invalid seller attribute type'
        error_message = error_message
=======

        super().__init__(status_code, message, error_message)


class ProductButtonNameRequired(CustomUserError):
    """ 기획전 종류가 버튼인데 버튼이름 키,값이 상품데이터에 없을 때

        Author: 강두연

        History:
            2021-01-02(강두연): 작성
    """

    def __init__(self, error_message):
        status_code = 400
        message = 'button name is required in each product'
        error_message = error_message

        super().__init__(status_code, message, error_message)


class InsertProductIntoButtonDenied(CustomUserError):
    """ 버튼에 상품추가 실패

        Author: 강두연

        History:
            2021-01-02(강두연): 작성
    """

    def __init__(self, error_message):
        status_code = 400
        message = 'unable to insert product into button'
        error_message = error_message

        super().__init__(status_code, message, error_message)


class InsertProductIntoEventDenied(CustomUserError):
    """ 버튼에 상품추가 실패

        Author: 강두연

        History:
            2021-01-02(강두연): 작성
    """

    def __init__(self, error_message):
        status_code = 400
        message = 'unable to insert product into event'
        error_message = error_message

        super().__init__(status_code, message, error_message)


class ButtonProductDoesNotMatch(CustomUserError):
    """ 기획전 종류가 버튼형이고 상품추가할 객체가 있지만 상품과 매치된 버튼이 단 하나도 없음

        Author: 강두연

        History:
            2021-01-02(강두연): 작성
    """

    def __init__(self, error_message):
        status_code = 400
        message = 'although there are product and button objects, no buttons are matched'
        error_message = error_message

>>>>>>> 3d722c4f
        super().__init__(status_code, message, error_message)<|MERGE_RESOLUTION|>--- conflicted
+++ resolved
@@ -819,6 +819,7 @@
 
         super().__init__(status_code, message, error_message)
 
+
 class CreateEventDenied(CustomUserError):
     """ 이벤트 생성 실패
 
@@ -832,7 +833,7 @@
         status_code = 400
         message = 'unable to create event'
         error_message = error_message
-
+        
         super().__init__(status_code, message, error_message)
 
 
@@ -849,10 +850,9 @@
         status_code = 400
         message = 'unable to create event button'
         error_message = error_message
-<<<<<<< HEAD
-        super().__init__(status_code, message, error_message)
-
-
+        super().__init__(status_code, message, error_message)
+
+        
 class DateCompareException(CustomUserError):
     def __init__(self, error_message):
         status_code = 400
@@ -890,11 +890,9 @@
         status_code = 400
         message = 'invalid seller attribute type'
         error_message = error_message
-=======
-
-        super().__init__(status_code, message, error_message)
-
-
+        super().__init__(status_code, message, error_message)
+
+        
 class ProductButtonNameRequired(CustomUserError):
     """ 기획전 종류가 버튼인데 버튼이름 키,값이 상품데이터에 없을 때
 
@@ -959,6 +957,4 @@
         status_code = 400
         message = 'although there are product and button objects, no buttons are matched'
         error_message = error_message
-
->>>>>>> 3d722c4f
         super().__init__(status_code, message, error_message)