--- conflicted
+++ resolved
@@ -407,7 +407,6 @@
         status_code = 404
         message = 'event not exist'
         error_message = error_message
-<<<<<<< HEAD
 
         super().__init__(status_code, message, error_message)
 
@@ -418,6 +417,4 @@
         error_message = error_message
 
         super().__init__(status_code, message, error_message)
-=======
-        super().__init__(status_code, message, error_message)
->>>>>>> 79c886e0
+
