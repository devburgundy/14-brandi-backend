"""사용자 제작 예외 처리
앱 관련 사용자 제작 예외처리는 모두 이곳에 Exception 클래스를 상속받아 작성한다.
작성한 사용제 제작 예외 처리는 error_handler.py 에서 사용된다.
기본적인 사용 예시:
class IamException(Exception):
        def __init__(self, error_message):
        self.status_code = 400
        self.message = 'your message goes here'
        self.error_message = error_message
        super().__init__(self.status_code, self.message, self.error_message)
"""

# don't touch
class CustomUserError(Exception):
    def __init__(self, status_code, message, error_message):
        self.status_code = status_code
        self.message = message
        self.error_message = error_message


#-----------------------------------------------------------------------------------------------------------------------


class InvalidUserId(CustomUserError):
    def __init__(self, error_message):
        status_code = 400
        message = 'id_must_be_integer'
        error_message = error_message
        super().__init__(status_code, message, error_message)


class UserAlreadyExist(CustomUserError):
    def __init__(self, error_message):
        status_code = 403
        message = "user_already_exist"
        error_message = error_message
        super().__init__(status_code, message, error_message)


class UserUpdateDenied(CustomUserError):
    def __init__(self, error_message):
        status_code = 400
        message = 'user_update_denied'
        error_message = error_message
        super().__init__(status_code, message, error_message)


class UserCreateDenied(CustomUserError):
    def __init__(self, error_message):
        status_code = 500
        message = 'user_create_denied'
        error_message = error_message
        super().__init__(status_code, message, error_message)


class UserNotExist(CustomUserError):
    def __init__(self, error_message):
        status_code = 404
        message = 'user_not_exist'
        error_message = error_message
        super().__init__(status_code, message, error_message)


class TokenCreateDenied(CustomUserError):
    """ 토큰 생성 실패 에러

    Author: 김민구

    History:
        2020-12-29(김민구): 초기생성
    """
    def __init__(self, error_message):
        status_code = 500
        message = 'token_create_denied'
        error_message = error_message
        super().__init__(status_code, message, error_message)


class InvalidUser(CustomUserError):
    """ 적합하지 않은 사용자 에러

    Author: 김민구

    History:
        2020-12-29(김민구): 초기생성
    """
    def __init__(self, error_message):
        status_code = 403
        message = 'invalid_user'
        error_message = error_message
        super().__init__(status_code, message, error_message)


class InvalidToken(CustomUserError):
    """ 토큰 검증 에러

    Author: 김민구

    History:
        2020-12-29(김민구): 초기생성
    """
    def __init__(self, error_message):
        status_code = 403
        message = 'invalid_token'
        error_message = error_message
        super().__init__(status_code, message, error_message)


class TokenCreateDenied(CustomUserError):
    """ 토큰 생성 에러

    Author: 김민구

    History:
        2020-12-29(김민구): 초기생성
    """
    def __init__(self, error_message):
        status_code = 500
        message = 'token_create_denied'
        error_message = error_message
        super().__init__(status_code, message, error_message)


class UnauthorizedUser(CustomUserError):
    """ 인증이 필요한 사용자 에러

    Author: 김민구

    History:
        2020-12-28(김민구): 초기생성
    """
    def __init__(self, error_message):
        status_code = 401
        message = 'unauthorized_user'
        error_message = error_message
        super().__init__(status_code, message, error_message)


class DatabaseCloseFail(CustomUserError):
    def __init__(self, error_message):
        status_code = 500
        message = "database_close_fail"
        error_message = error_message
        super().__init__(status_code, message, error_message)


class DatabaseError(CustomUserError):
    """ 데이터 베이스 에러

    Author: 김민구

    History:
        2020-12-28(김민구): 초기생성
    """
    def __init__(self, error_message):
        status_code = 500
        message = "database_error"
        error_message = error_message
        super().__init__(status_code, message, error_message)


class DestinationNotExist(CustomUserError):
    """ 배송지 조회 불가

    Author: 김기용

    History:
        2020-12-28(김기용): 초기생성
    """
    def __init__(self, error_message):
        status_code = 401
        message = 'destination_does_not_exist'
        error_message = error_message
        super().__init__(status_code, message, error_message)
       

class DestinationCreateDenied(CustomUserError):
    """ 배송지 생성 거절

    Author: 김기용

    History:
        2020-12-28(김기용): 초기생성
    """
    def __init__(self, error_message):
        status_code = 400
        message = 'destination_creatation_denied'
        error_message = error_message
        super().__init__(status_code, message, error_message)

        
class SellerNotExist(CustomUserError):
    def __init__(self, error_message):
        status_code = 400
        message = 'seller not exist'
        error_message = error_message
        super().__init__(status_code, message, error_message)


class SellerUpdateDenied(CustomUserError):
    def __init__(self, error_message):
        status_code = 400
        message = 'user update denied'
        error_message = error_message
        super().__init__(status_code, message, error_message)

class SellerNotExist(CustomUserError):
    def __init__(self, error_message):
        status_code = 400
        message = 'seller not exist'
        error_message = error_message
        super().__init__(status_code, message, error_message)


class SellerUpdateDenied(CustomUserError):
    def __init__(self, error_message):
        status_code = 400
        message = 'user update denied'
        error_message = error_message
        super().__init__(status_code, message, error_message)


class RequiredFieldException(CustomUserError):
    def __init__(self, error_message):
        status_code = 400
        message = 'required field is blank'
        error_message = error_message
        super().__init__(status_code, message, error_message)


class CompareQuantityCheck(CustomUserError):
    def __init__(self, error_message):
        status_code = 400
        message = 'compare quantity field check error'
        error_message = error_message
        super().__init__(status_code, message, error_message)


class ComparePriceCheck(CustomUserError):
    def __init__(self, error_message):
        status_code = 400
        message = 'compare price field check error'
        error_message = error_message
        super().__init__(status_code, message, error_message)


class ProductCreateDenied(CustomUserError):
    def __init__(self, error_message):
        status_code = 500
        message = 'product create denied'
        error_message = error_message
        super().__init__(status_code, message, error_message)


class ProductCodeUpdatedDenied(CustomUserError):
    def __init__(self, error_message):
        status_code = 500
        message = 'product code update denied'
        error_message = error_message
        super().__init__(status_code, message, error_message)


class ProductImageCreateDenied(CustomUserError):
    def __init__(self, error_message):
        status_code = 500
        message = 'product image create denied'
        error_message = error_message
        super().__init__(status_code, message, error_message)


class StockCreateDenied(CustomUserError):
    def __init__(self, error_message):
        status_code = 500
        message = 'stock create denied'
        error_message = error_message
        super().__init__(status_code, message, error_message)


class ProductHistoryCreateDenied(CustomUserError):
    def __init__(self, error_message):
        status_code = 500
        message = 'product history create denied'
        error_message = error_message
        super().__init__(status_code, message, error_message)


class ProductSalesVolumeCreateDenied(CustomUserError):
    def __init__(self, error_message):
        status_code = 500
        message = 'product sales volume create denied'
        error_message = error_message
        super().__init__(status_code, message, error_message)


class ProductOriginTypesNotExist(CustomUserError):
    def __init__(self, error_message):
        status_code = 500
        message = 'fail to get product origin types'
        error_message = error_message
        super().__init__(status_code, message, error_message)


class SizeNotExist(CustomUserError):
    def __init__(self, error_message):
        status_code = 500
        message = 'fail to get size list'
        error_message = error_message
        super().__init__(status_code, message, error_message)


class ColorNotExist(CustomUserError):
    def __init__(self, error_message):
        status_code = 500
        message = 'fail to get color list'
        error_message = error_message
        super().__init__(status_code, message, error_message)


class MainCategoryNotExist(CustomUserError):
    def __init__(self, error_message):
        status_code = 500
        message = 'fail to get main category list'
        error_message = error_message
        super().__init__(status_code, message, error_message)


class SubCategoryNotExist(CustomUserError):
    def __init__(self, error_message):
        status_code = 500
        message = 'fail to get sub category list'
        error_message = error_message
        super().__init__(status_code, message, error_message)


class NotValidFileException(CustomUserError):
    def __init__(self, error_message):
        status_code = 400
        message = 'invalid file'
        error_message = error_message
        super().__init__(status_code, message, error_message)


class FileSizeException(CustomUserError):
    def __init__(self, error_message):
        status_code = 413
        message = 'file size too large'
        error_message = error_message
        super().__init__(status_code, message, error_message)


class FileScaleException(CustomUserError):
    def __init__(self, error_message):
        status_code = 413
        message = 'file scale too small, 640 * 720 at least'
        error_message = error_message
        super().__init__(status_code, message, error_message)


class FileExtensionException(CustomUserError):
    def __init__(self, error_message):
        status_code = 400
        message = 'only allowed jpg type'
        error_message = error_message
        super().__init__(status_code, message, error_message)


class FileUploadFailException(CustomUserError):
    def __init__(self, error_message):
        status_code = 500
        message = 'image_file_upload_to_amazon_fail'
        error_message = error_message
        super().__init__(status_code, message, error_message)


class NotUser(CustomUserError):
    """ 유저가 아님

    Author: 김기용

    History:
        2020-12-28(김기용): 초기생성
    """
    def __init__(self, error_message):
        status_code = 400
        message = 'not_a_user'
        error_message = error_message
        super().__init__(status_code, message, error_message)


class AccountNotExist(CustomUserError):
    """ 계정정보없음

    Author: 김기용

    History:
        2020-12-28(김기용): 초기생성
    """
    def __init__(self, error_message):
        status_code = 401
        message = 'account_does_not_exist'
        error_message = error_message
        super().__init__(status_code, message, error_message)


class CartItemNotExist(CustomUserError):
    """ 장바구니 상품 조회 실패 

    Author: 고수희

    History:
        2020-12-28(고수희): 초기생성
    """
    def __init__(self, error_message):
        status_code = 400
        message = 'cart items not exist'
        error_message = error_message
        super().__init__(status_code, message, error_message)


class CartItemCreateDenied(CustomUserError):
    """ 장바구니 상품 추가 실패

    Author: 고수희

    History:
        2020-12-28(고수희): 초기생성
    """
    def __init__(self, error_message):
        status_code = 400
        message = 'cart item create denied'
        error_message = error_message
        super().__init__(status_code, message, error_message)


class DataLimitExceeded(CustomUserError):
    """ 데이터 제한 초과

    Author: 김기용

    History:
        2020-12-28(김기용): 초기생성
    """
    def __init__(self, error_message):
        status_code = 400
        message = 'data_limit_reached'
        error_message = error_message
        super().__init__(status_code, message, error_message)


class CustomerPermissionDenied(CustomUserError):
    """ 일반 유저 권한이 아님

    Author: 고수희

    History:
        2020-12-28(고수희): 초기생성
    """
    def __init__(self, error_message):
        status_code = 400
        message = 'customer permissions denied'
        error_message = error_message
        super().__init__(status_code, message, error_message)


class ProductNotExist(CustomUserError):
    """ 상품이 존재하지 않음

    Author: 고수희

    History:
        2020-12-30(고수희): 초기생성
    """
    def __init__(self, error_message):
        status_code = 400
        message = 'product does not exist'
        error_message = error_message
        super().__init__(status_code, message, error_message)


class DeleteDenied(CustomUserError):
    """ 논리 삭제 거부

    Author: 김기용

    History:
        2020-12-30(김기용): 초기생성
    """
    def __init__(self, error_message):
        status_code = 400
        message = 'invalid_delete_command_access'
        error_message = error_message
        super().__init__(status_code, message, error_message)


class DateMissingOne(CustomUserError):
    def __init__(self, error_message):
        status_code = 400
        message = 'date inputs should be start_date and end_date'
        error_message = error_message
        super().__init__(status_code, message, error_message)


class UpdateDenied(CustomUserError):
    """ 수정 거부

    Author: 김기용

    History:
        2020-12-30(김기용): 초기생성
    """
    def __init__(self, error_message):
        status_code = 400
        message = 'unable_to_update'
        error_message = error_message
        super().__init__(status_code, message, error_message)


class EventSearchTwoInput(CustomUserError):
    def __init__(self, error_message):
        status_code = 400
        message = 'event search inputs must be only one'
        error_message = error_message

        super().__init__(status_code, message, error_message)


class DateMissingOne(CustomUserError):
    def __init__(self, error_message):
        status_code = 400
        message = 'date inputs should be start_date and end_date'
        error_message = error_message

        super().__init__(status_code, message, error_message)


class SearchTwoInput(CustomUserError):
    def __init__(self, error_message):
        status_code = 400
        message = 'search inputs must be only one'
        error_message = error_message

        super().__init__(status_code, message, error_message)


class EventDoesNotExist(CustomUserError):
    def __init__(self, error_message):
        status_code = 404
        message = 'event not exist'
        error_message = error_message

        super().__init__(status_code, message, error_message)


class OrderFilterNotExist(CustomUserError):
    """ 필터 조건 없음

        Author: 김민서

        History:
            2020-12-31(김민서): 초기생성
    """
    def __init__(self, error_message):
        status_code = 400
        message = 'must_be_date_inputs_or_filter_inputs'
        error_message = error_message

        super().__init__(status_code, message, error_message)


class OrderDoesNotExist(CustomUserError):
    """ 주문 리스트 없음

        Author: 김민서

        History:
            2020-12-31(김민서): 초기생성
    """
    def __init__(self, error_message):
        status_code = 400
        message = 'order does not exist'
        error_message = error_message

        super().__init__(status_code, message, error_message)


class CategoryMenuDoesNotMatch(CustomUserError):
    def __init__(self, error_message):
        status_code = 400
        message = 'menu id does not match with category id'
        error_message = error_message

        super().__init__(status_code, message, error_message)


class CheckoutDenied(CustomUserError):
    """ 상품 결제 거부

    Author: 고수희

    History:
        2020-12-31(고수희): 초기생성
    """
    def __init__(self, error_message):
        status_code = 400
        message = 'unable_to_checkout'
        error_message = error_message
        super().__init__(status_code, message, error_message)

        
class NoPermission(CustomUserError):
    """ 권한 없음

        Author: 김민서

        History:
            2020-12-31(김민서): 초기생성
    """
    def __init__(self, error_message):
        status_code = 403
        message = 'no_permission'
        error_message = error_message

        super().__init__(status_code, message, error_message)


class NotAllowedStatus(CustomUserError):
    """ 주문 상태 변경 가능 상태가 아님

        Author: 김민서

        History:
            2021-01-01(김민서): 초기생성
    """
    def __init__(self, error_message):
        status_code = 400
        message = 'now_order_status_is_not_allowed_to_update_status'
        error_message = error_message

        super().__init__(status_code, message, error_message)


class DoesNotOrderDetail(CustomUserError):
    """ 주문 상세 정보 없음

        Author: 김민서

        History:
            2021-01-01(김민서): 초기생성
    """
    def __init__(self, error_message):
        status_code = 400
        message = 'does_not_exist_order_detail'
        error_message = error_message
        super().__init__(status_code, message, error_message)


class OrderCreateDenied(CustomUserError):
    """ 결제 추가 실패

        Author: 고수희

        History:
            2020-12-31(고수희): 초기생성
    """
    def __init__(self, error_message):
        status_code = 404
        message = 'order create denied'
        error_message = error_message
        super().__init__(status_code, message, error_message)


<<<<<<< HEAD
class DeliveryMemoCreateDenied(CustomUserError):
    """ 배송 메모 추가 실패

        Author: 고수희

        History:
            2020-12-31(고수희): 초기생성
    """

    def __init__(self, error_message):
        status_code = 404
        message = 'delivery memo create denied'
        error_message = error_message
        super().__init__(status_code, message, error_message)

        
class OrderItemCreateDenied(CustomUserError):
    """ 결제 상품 정보 추가 실패

        Author: 고수희

        History:
            2020-12-31(고수희): 초기생성
    """

    def __init__(self, error_message):
        status_code = 404
        message = 'order item create denied'
        error_message = error_message
        super().__init__(status_code, message, error_message)


class ServerError(CustomUserError):
    """ 서버 에러 출력

        Author: 고수희

        History:
            2021-01-01(고수희): 초기생성
    """
    def __init__(self, error_message):
        status_code = 500
        message = "server_error"
        error_message = error_message
        super().__init__(status_code, message, error_message)

        
class OrderNotExist(CustomUserError):
    """ 상품 조회 실패
    
        Author: 고수희

        History:
            2021-01-01(고수희): 초기생성
    """
    def __init__(self, error_message):
      status_code = 404
      message = "order does not exist"
      error_message = error_message
      super().__init__(status_code, message, error_message)

      
class SellerNotExist(CustomUserError):
    """ 셀러 조회 실패

        Author: 고수희

        History:
            2021-01-01(고수희): 초기생성
    """
    def __init__(self, error_message):
        status_code = 404
        message = 'seller does not exist'
        error_message = error_message
        super().__init__(status_code, message, error_message)


class DataManipulationFail(CustomUserError):
    """ 데이터 조작 실패


        Author: 김민구

        History:
            2021-01-02(김민구): 초기생성
    """
    def __init__(self, error_message):
        status_code = 500
        message = 'data_manipulation_fail'
        error_message = error_message
        super().__init__(status_code, message, error_message)


class AlreadyExistBookmark(CustomUserError):
    """ 북마크 이미 존재

        해당 북마크가 이미 존재할 때 발생

        Author: 김민구

        History:
            2021-01-02(김민구): 초기생성
    """

    def __init__(self, error_message):
        status_code = 400
        message = 'already_exist_bookmark'
        error_message = error_message
        super().__init__(status_code, message, error_message)


class NotExistBookmark(CustomUserError):
    """ 북마크가 존재하지 않음

        해당 북마크가 존재하지 않을 때 발생

        Author: 김민구

        History:
            2021-01-02(김민구): 초기생성
    """

    def __init__(self, error_message):
        status_code = 404
        message = 'not_exist_bookmark'
        error_message = error_message
        super().__init__(status_code, message, error_message)


class OrderHistoryCreateDenied(CustomUserError):
    """ 상품 정보 이력 추가 실패
    
        Author: 고수희

        History:
        2020-01-02(고수희): 초기생성
    """

    def __init__(self, error_message):
        status_code = 404
        message = 'order history create denied'
        error_message = error_message
        super().__init__(status_code, message, error_message)


class SellerCategoryNotExist(CustomUserError):
    """ 셀러 카테고리 조회 실패
    
        Author: 

        History:
        2021-01-03(고수희): 초기생성
    """
    def __init__(self, error_message):
        status_code = 404
        message = 'seller category not exist'
=======
class CategoryDoesNotExist(CustomUserError):
    def __init__(self, error_massage):
        status_code = 400
        message = 'category not exist'
        error_massage = error_massage

        super().__init__(status_code, message, error_massage)


class FilterDoesNotMatch(CustomUserError):
    def __init__(self, error_massage):
        status_code = 400
        message = 'filter does not match'
        error_massage = error_massage

        super().__init__(status_code, message, error_massage)


class SearchFilterRequired(CustomUserError):
    def __init__(self, error_message):
        status_code = 400
        message = 'filter must be at least one'

        super().__init__(status_code, message, error_massage)


class DateInputDoesNotExist(CustomUserError):
    """날짜 조건 없음

        Author: 김민서

        History:
            2020-12-31(김민서): 초기생성
    """
    def __init__(self, error_message):
        status_code = 400
        message = 'must_be_other_date_input'
        error_message = error_message

        super().__init__(status_code, message, error_message)


class InputDoesNotExist(CustomUserError):
    """ 수정 정보 존재하지 않음

        Author: 김민서

        History:
            2021-01-02(김민서): 초기생성
    """
    def __init__(self, error_message):
        status_code = 400
        message = 'input_does_not_exist'
        error_message = error_message

        super().__init__(status_code, message, error_message)


class UnableUpdateAddress(CustomUserError):
    """ 수정할 주소 정보 부족

        Author: 김민서

        History:
            2021-01-02(김민서): 초기생성
    """
    def __init__(self, error_message):
        status_code = 400
        message = 'one_of_address_inputs_does_not_exist'
        error_message = error_message

        super().__init__(status_code, message, error_message)


class UnableToUpdate(CustomUserError):
    """ 수정 불가

        Author: 김민서

        History:
            2021-01-02(김민서): 초기생성
    """
    def __init__(self, error_message):
        status_code = 400
        message = 'unable_to_update'
        error_message = error_message

        super().__init__(status_code, message, error_message)


class DeniedUpdate(CustomUserError):
    """ 수정 실패

        Author: 김민서

        History:
            2021-01-02(김민서): 초기생성
    """
    def __init__(self, error_message):
        status_code = 400
        message = 'denied_to_update'
        error_message = error_message

        super().__init__(status_code, message, error_message)


class EventKindDoesNotMatch(CustomUserError):
    """ 기획전 종류가 버튼형이 아닌데 버튼데이터를 받은경우

        Author: 강두연

        History:
            2021-01-02(강두연): 작성
    """
    def __init__(self, error_message):
        status_code = 400
        message = 'Event kind does not match'
        error_message = error_message

        super().__init__(status_code, message, error_message)


class ButtonsMinimumCount(CustomUserError):
    """ 기획전 종류가 버튼형일때 버튼이 두개이상

        Author: 강두연

        History:
            2021-01-02(강두연): 작성
    """
    def __init__(self, error_message):
        status_code = 400
        message = 'at least two buttons should be created'
        error_message = error_message

        super().__init__(status_code, message, error_message)


class StartAndEndDateContext(CustomUserError):
    """ 시작날짜가 종료날짜보다 미래일 때

        Author: 강두연

        History:
            2021-01-02(강두연): 작성
    """
    def __init__(self, error_message):
        status_code = 400
        message = 'start date and end date context error'
        error_message = error_message

        super().__init__(status_code, message, error_message)


class ImageIsRequired(CustomUserError):
    """ 이미지가 필요함

        Author: 강두연

        History:
            2021-01-02(강두연): 작성
    """
    def __init__(self, error_message):
        status_code = 400
        message = 'image files are required'
        error_message = error_message

        super().__init__(status_code, message, error_message)


class CreateEventDenied(CustomUserError):
    """ 이벤트 생성 실패

        Author: 강두연

        History:
            2021-01-02(강두연): 작성
    """

    def __init__(self, error_message):
        status_code = 400
        message = 'unable to create event'
        error_message = error_message
        
        super().__init__(status_code, message, error_message)


class CreateButtunDenied(CustomUserError):
    """ 이벤트 버튼 생성 실패

        Author: 강두연

        History:
            2021-01-02(강두연): 작성
    """

    def __init__(self, error_message):
        status_code = 400
        message = 'unable to create event button'
        error_message = error_message
        super().__init__(status_code, message, error_message)

        
class DateCompareException(CustomUserError):
    def __init__(self, error_message):
        status_code = 400
        message = 'start date is greater than end date'
        error_message = error_message
        super().__init__(status_code, message, error_message)


class ProductImageNotExist(CustomUserError):
    def __init__(self, error_message):
        status_code = 500
        message = 'product image not exist'
        error_message = error_message
        super().__init__(status_code, message, error_message)


class StockNotNotExist(CustomUserError):
    def __init__(self, error_message):
        status_code = 500
        message = 'stock info not exist'
        error_message = error_message
        super().__init__(status_code, message, error_message)


class LookUpDateFieldRequiredCheck(CustomUserError):
    def __init__(self, error_message):
        status_code = 400
        message = 'both date field required'
        error_message = error_message
        super().__init__(status_code, message, error_message)


class SellerAttributeTypeException(CustomUserError):
    def __init__(self, error_message):
        status_code = 400
        message = 'invalid seller attribute type'
>>>>>>> 5a7fb713
        error_message = error_message
        super().__init__(status_code, message, error_message)

        
<<<<<<< HEAD
class ProductSalesRateCreateDenied(CustomUserError):
    """ 상품 판매량 추가 실패

        Author: 고수희

        History:
            2021-01-02(고수희): 초기생성
    """

    def __init__(self, error_message):
        status_code = 404
        message = 'order history create denied'
        error_message = error_message
        super().__init__(status_code, message, error_message)

        
class ProductRemainUpdateDenied(CustomUserError):
    """ 상품 재고 업데이트 실패

        Author: 고수희

        History:
            2021-01-02(고수희): 초기생성
    """

    def __init__(self, error_message):
        status_code = 404
        message = 'product remain update denied'
        error_message = error_message
        super().__init__(status_code, message, error_message)


class CustomerInformationCreateDenied(CustomUserError):
    """ 주문자 정보 추가 실패

        Author: 고수희

        History:
            2021-01-02(고수희): 초기생성
    """

    def __init__(self, error_message):
        status_code = 404
        message = 'customer information create denied'
        error_message = error_message
        super().__init__(status_code, message, error_message)
=======
class ProductButtonNameRequired(CustomUserError):
    """ 기획전 종류가 버튼인데 버튼이름 키,값이 상품데이터에 없을 때

        Author: 강두연

        History:
            2021-01-02(강두연): 작성
    """

    def __init__(self, error_message):
        status_code = 400
        message = 'button name is required in each product'
        error_message = error_message

        super().__init__(status_code, message, error_message)


class InsertProductIntoButtonDenied(CustomUserError):
    """ 버튼에 상품추가 실패

        Author: 강두연

        History:
            2021-01-02(강두연): 작성
    """

    def __init__(self, error_message):
        status_code = 400
        message = 'unable to insert product into button'
        error_message = error_message

        super().__init__(status_code, message, error_message)


class InsertProductIntoEventDenied(CustomUserError):
    """ 버튼에 상품추가 실패

        Author: 강두연

        History:
            2021-01-02(강두연): 작성
    """

    def __init__(self, error_message):
        status_code = 400
        message = 'unable to insert product into event'
        error_message = error_message

        super().__init__(status_code, message, error_message)


class ButtonProductDoesNotMatch(CustomUserError):
    """ 기획전 종류가 버튼형이고 상품추가할 객체가 있지만 상품과 매치된 버튼이 단 하나도 없음

        Author: 강두연

        History:
            2021-01-02(강두연): 작성
    """

    def __init__(self, error_message):
        status_code = 400
        message = 'although there are product and button objects, no buttons are matched'
        error_message = error_message
        super().__init__(status_code, message, error_message)
>>>>>>> 5a7fb713
<|MERGE_RESOLUTION|>--- conflicted
+++ resolved
@@ -520,7 +520,6 @@
         status_code = 400
         message = 'event search inputs must be only one'
         error_message = error_message
-
         super().__init__(status_code, message, error_message)
 
 
@@ -529,7 +528,6 @@
         status_code = 400
         message = 'date inputs should be start_date and end_date'
         error_message = error_message
-
         super().__init__(status_code, message, error_message)
 
 
@@ -538,7 +536,6 @@
         status_code = 400
         message = 'search inputs must be only one'
         error_message = error_message
-
         super().__init__(status_code, message, error_message)
 
 
@@ -547,7 +544,6 @@
         status_code = 404
         message = 'event not exist'
         error_message = error_message
-
         super().__init__(status_code, message, error_message)
 
 
@@ -563,7 +559,6 @@
         status_code = 400
         message = 'must_be_date_inputs_or_filter_inputs'
         error_message = error_message
-
         super().__init__(status_code, message, error_message)
 
 
@@ -579,7 +574,6 @@
         status_code = 400
         message = 'order does not exist'
         error_message = error_message
-
         super().__init__(status_code, message, error_message)
 
 
@@ -588,7 +582,6 @@
         status_code = 400
         message = 'menu id does not match with category id'
         error_message = error_message
-
         super().__init__(status_code, message, error_message)
 
 
@@ -619,7 +612,6 @@
         status_code = 403
         message = 'no_permission'
         error_message = error_message
-
         super().__init__(status_code, message, error_message)
 
 
@@ -635,7 +627,6 @@
         status_code = 400
         message = 'now_order_status_is_not_allowed_to_update_status'
         error_message = error_message
-
         super().__init__(status_code, message, error_message)
 
 
@@ -669,7 +660,6 @@
         super().__init__(status_code, message, error_message)
 
 
-<<<<<<< HEAD
 class DeliveryMemoCreateDenied(CustomUserError):
     """ 배송 메모 추가 실패
 
@@ -826,13 +816,15 @@
     def __init__(self, error_message):
         status_code = 404
         message = 'seller category not exist'
-=======
+        error_massage = error_massage
+        super().__init__(status_code, message, error_massage)
+
+        
 class CategoryDoesNotExist(CustomUserError):
     def __init__(self, error_massage):
         status_code = 400
         message = 'category not exist'
         error_massage = error_massage
-
         super().__init__(status_code, message, error_massage)
 
 
@@ -841,7 +833,6 @@
         status_code = 400
         message = 'filter does not match'
         error_massage = error_massage
-
         super().__init__(status_code, message, error_massage)
 
 
@@ -849,7 +840,6 @@
     def __init__(self, error_message):
         status_code = 400
         message = 'filter must be at least one'
-
         super().__init__(status_code, message, error_massage)
 
 
@@ -865,7 +855,6 @@
         status_code = 400
         message = 'must_be_other_date_input'
         error_message = error_message
-
         super().__init__(status_code, message, error_message)
 
 
@@ -881,7 +870,6 @@
         status_code = 400
         message = 'input_does_not_exist'
         error_message = error_message
-
         super().__init__(status_code, message, error_message)
 
 
@@ -897,7 +885,6 @@
         status_code = 400
         message = 'one_of_address_inputs_does_not_exist'
         error_message = error_message
-
         super().__init__(status_code, message, error_message)
 
 
@@ -913,7 +900,6 @@
         status_code = 400
         message = 'unable_to_update'
         error_message = error_message
-
         super().__init__(status_code, message, error_message)
 
 
@@ -929,7 +915,6 @@
         status_code = 400
         message = 'denied_to_update'
         error_message = error_message
-
         super().__init__(status_code, message, error_message)
 
 
@@ -945,7 +930,6 @@
         status_code = 400
         message = 'Event kind does not match'
         error_message = error_message
-
         super().__init__(status_code, message, error_message)
 
 
@@ -961,7 +945,6 @@
         status_code = 400
         message = 'at least two buttons should be created'
         error_message = error_message
-
         super().__init__(status_code, message, error_message)
 
 
@@ -977,7 +960,6 @@
         status_code = 400
         message = 'start date and end date context error'
         error_message = error_message
-
         super().__init__(status_code, message, error_message)
 
 
@@ -993,7 +975,6 @@
         status_code = 400
         message = 'image files are required'
         error_message = error_message
-
         super().__init__(status_code, message, error_message)
 
 
@@ -1010,7 +991,6 @@
         status_code = 400
         message = 'unable to create event'
         error_message = error_message
-        
         super().__init__(status_code, message, error_message)
 
 
@@ -1066,12 +1046,10 @@
     def __init__(self, error_message):
         status_code = 400
         message = 'invalid seller attribute type'
->>>>>>> 5a7fb713
         error_message = error_message
         super().__init__(status_code, message, error_message)
 
         
-<<<<<<< HEAD
 class ProductSalesRateCreateDenied(CustomUserError):
     """ 상품 판매량 추가 실패
 
@@ -1118,7 +1096,8 @@
         message = 'customer information create denied'
         error_message = error_message
         super().__init__(status_code, message, error_message)
-=======
+
+
 class ProductButtonNameRequired(CustomUserError):
     """ 기획전 종류가 버튼인데 버튼이름 키,값이 상품데이터에 없을 때
 
@@ -1132,7 +1111,6 @@
         status_code = 400
         message = 'button name is required in each product'
         error_message = error_message
-
         super().__init__(status_code, message, error_message)
 
 
@@ -1149,7 +1127,6 @@
         status_code = 400
         message = 'unable to insert product into button'
         error_message = error_message
-
         super().__init__(status_code, message, error_message)
 
 
@@ -1166,7 +1143,6 @@
         status_code = 400
         message = 'unable to insert product into event'
         error_message = error_message
-
         super().__init__(status_code, message, error_message)
 
 
@@ -1183,5 +1159,4 @@
         status_code = 400
         message = 'although there are product and button objects, no buttons are matched'
         error_message = error_message
-        super().__init__(status_code, message, error_message)
->>>>>>> 5a7fb713
+        super().__init__(status_code, message, error_message)