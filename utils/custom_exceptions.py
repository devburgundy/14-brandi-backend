--- conflicted
+++ resolved
@@ -409,7 +409,31 @@
         status_code = 404
         message = 'event not exist'
         error_message = error_message
-<<<<<<< HEAD
+
+        super().__init__(status_code, message, error_message)
+
+class OrderFilterNotExist(CustomUserError):
+    def __init__(self, error_message):
+        status_code = 400
+        message = 'must be date inputs or filter inputs'
+        error_message = error_message
+
+        super().__init__(status_code, message, error_message)
+
+
+class OrderDoesNotExist(CustomUserError):
+    """ 주문 리스트 없음
+
+        Author: 김민서
+
+        History:
+            2020-12-31(김민서): 초기생성
+    """
+    def __init__(self, error_message):
+        status_code = 404
+        message = 'order does not exist'
+        error_message = error_message
+
         super().__init__(status_code, message, error_message)
 
 
@@ -426,21 +450,10 @@
         message = 'unable_to_checkout'
         error_message = error_message
         super().__init__(status_code, message, error_message)
-=======
-
-        super().__init__(status_code, message, error_message)
-
-class OrderFilterNotExist(CustomUserError):
-    def __init__(self, error_message):
-        status_code = 400
-        message = 'must be date inputs or filter inputs'
-        error_message = error_message
-
-        super().__init__(status_code, message, error_message)
-
-
-class OrderDoesNotExist(CustomUserError):
-    """ 주문 리스트 없음
+        
+        
+class NoPermissionGetOrderList(CustomUserError):
+    """ 주문 리스트 조회 권한 없음
 
         Author: 김민서
 
@@ -448,26 +461,7 @@
             2020-12-31(김민서): 초기생성
     """
     def __init__(self, error_message):
-        status_code = 404
-        message = 'order does not exist'
-        error_message = error_message
-
-        super().__init__(status_code, message, error_message)
-
-
-class NoPermissionGetOrderList(CustomUserError):
-    """ 주문 리스트 조회 권한 없음
-
-        Author: 김민서
-
-        History:
-            2020-12-31(김민서): 초기생성
-    """
-    def __init__(self, error_message):
         status_code = 403
         message = 'no permission to get order list'
         error_message = error_message
-
-        super().__init__(status_code, message, error_message)
-
->>>>>>> 3769a36a
+        super().__init__(status_code, message, error_message)