"""사용자 제작 예외 처리

앱 관련 사용자 제작 예외처리는 모두 이곳에 Exception 클래스를 상속받아 작성한다.
작성한 사용제 제작 예외 처리는 error_handler.py 에서 사용된다.

기본적인 사용 예시:
  class IamException(Exception):
        def __init__(self, error_message):
        self.status_code = 400
        self.message = 'your message goes here'
        self.error_message = error_message
        super().__init__(self.status_code, self.message, self.error_message)

"""

# don't touch
class CustomUserError(Exception):
    def __init__(self, status_code, message, error_message):
        self.status_code = status_code
        self.message = message
        self.error_message = error_message


#-----------------------------------------------------------------------------------------------------------------------


class InvalidUserId(CustomUserError):
    def __init__(self, error_message):
        status_code = 400
        message = 'id_must_be_integer'
        error_message = error_message
        super().__init__(status_code, message, error_message)


class UserAlreadyExist(CustomUserError):
    def __init__(self, error_message):
        status_code = 403
        message = "user_already_exist"
        error_message = error_message
        super().__init__(status_code, message, error_message)


class UserUpdateDenied(CustomUserError):
    def __init__(self, error_message):
        status_code = 400
        message = 'user_update_denied'
        error_message = error_message
        super().__init__(status_code, message, error_message)


class UserCreateDenied(CustomUserError):
    def __init__(self, error_message):
        status_code = 500
        message = 'user_create_denied'
        error_message = error_message
        super().__init__(status_code, message, error_message)


class UserNotExist(CustomUserError):
    def __init__(self, error_message):
        status_code = 404
        message = 'user_not_exist'
        error_message = error_message
        super().__init__(status_code, message, error_message)

        
class InvalidUser(CustomUserError):
    def __init__(self, error_message):
        status_code = 403
        message = 'invalid_user'
        error_message = error_message
        super().__init__(status_code, message, error_message)


class InvalidToken(CustomUserError):
    def __init__(self, error_message):
        status_code = 403
        message = 'invalid_token'
        error_message = error_message
        super().__init__(status_code, message, error_message)


class TokenCreateDenied(CustomUserError):
    def __init__(self, error_message):
        status_code = 500
        message = 'token_create_denied'
        error_message = error_message
        super().__init__(status_code, message, error_message)


class UnauthorizedUser(CustomUserError):
    def __init__(self, error_message):
        status_code = 401
        message = error_message
        error_message = error_message
        super().__init__(status_code, message, error_message)

class InvalidUser(CustomUserError):
    def __init__(self, error_message):
        status_code = 403
        message = 'invalid_user'
        error_message = error_message
        super().__init__(status_code, message, error_message)

class InvalidToken(CustomUserError):
    def __init__(self, error_message):
        status_code = 403
        message = 'invalid_token'
        error_message = error_message
        super().__init__(status_code, message, error_message)

class TokenCreateDenied(CustomUserError):
    def __init__(self, error_message):
        status_code = 500
        message = 'token_create_denied'
        error_message = error_message
        super().__init__(status_code, message, error_message)

class UnauthorizedUser(CustomUserError):
    def __init__(self, error_message):
        status_code = 401
        message = 'unauthorized_user'
        error_message = error_message
        super().__init__(status_code, message, error_message)

class DatabaseCloseFail(CustomUserError):
    def __init__(self, error_message):
        status_code = 500
        message = "database_close_fail"
        error_message = error_message
        super().__init__(status_code, message, error_message)


class DatabaseError(CustomUserError):
    def __init__(self, error_message):
        status_code = 500
        message = "database_error"
        error_message = error_message
        super().__init__(status_code, message, error_message)


class DestinationNotExist(CustomUserError):
    """ 배송지 조회 불가

    Author: 김기용

    History:
        2020-12-28(김기용): 초기생성
    """
    def __init__(self, error_message):
        status_code = 401
        message = 'destination_does_not_exist'
        error_message = error_message
        super().__init__(status_code, message, error_message)
       

class DestinationCreateDenied(CustomUserError):
    """ 배송지 생성 거절

    Author: 김기용

    History:
        2020-12-28(김기용): 초기생성
    """
    def __init__(self, error_message):
        status_code = 400
        message = 'destination_creatation_denied'
        error_message = error_message
        super().__init__(status_code, message, error_message)


class RequiredFieldException(CustomUserError):
    def __init__(self, error_message):
        status_code = 400
        message = 'required field is blank'
        error_message = error_message
        super().__init__(status_code, message, error_message)

class CorrelationCheckException(CustomUserError):
    def __init__(self, error_message):
        status_code = 400
        message = 'correlation check fail'
        error_message = error_message
        super().__init__(status_code, message, error_message)

class ProductCreateDenied(CustomUserError):
    def __init__(self, error_message):
        status_code = 500
        message = 'product create denied'
        error_message = error_message
        super().__init__(status_code, message, error_message)

class ProductCodeUpdatedDenied(CustomUserError):
    def __init__(self, error_message):
        status_code = 500
        message = 'product code update denied'
        error_message = error_message
        super().__init__(status_code, message, error_message)

class ProductImageCreateDenied(CustomUserError):
    def __init__(self, error_message):
        status_code = 500
        message = 'product image create denied'
        error_message = error_message
        super().__init__(status_code, message, error_message)

class StockCreateDenied(CustomUserError):
    def __init__(self, error_message):
        status_code = 500
        message = 'stock create denied'
        error_message = error_message
        super().__init__(status_code, message, error_message)

class ProductHistoryCreateDenied(CustomUserError):
    def __init__(self, error_message):
        status_code = 500
        message = 'product history create denied'
        error_message = error_message
        super().__init__(status_code, message, error_message)

class ColorNotExist(CustomUserError):
    def __init__(self, error_message):
        status_code = 400
        message = 'color not exist'
        error_message = error_message

        super().__init__(status_code, message, error_message)

class SizeNotExist(CustomUserError):
    def __init__(self, error_message):
        status_code = 400
        message = 'size not exist'
        error_message = error_message
        
        super().__init__(status_code, message, error_message)

class NotUser(CustomUserError):
    """ 유저가 아님

    Author: 김기용

    History:
        2020-12-28(김기용): 초기생성
    """
    def __init__(self, error_message):
        status_code = 400
        message = 'not_a_user'
        error_message = error_message
        super().__init__(status_code, message, error_message)


class AccountNotExist(CustomUserError):
    """ 계정정보없음

    Author: 김기용

    History:
        2020-12-28(김기용): 초기생성
    """
    def __init__(self, error_message):
        status_code = 401
        message = 'account_does_not_exist'
        error_message = error_message
        super().__init__(status_code, message, error_message)


class CartItemNotExist(CustomUserError):
    """ 장바구니 상품 조회 실패 

    Author: 고수희

    History:
        2020-12-28(고수희): 초기생성
    """
    def __init__(self, error_message):
        status_code = 400
        message = 'cart items not exist'
        error_message = error_message
        super().__init__(status_code, message, error_message)


class CartItemCreateFail(CustomUserError):
    """ 장바구니 상품 추가 실패

    Author: 고수희

    History:
        2020-12-28(고수희): 초기생성
    """
    def __init__(self, error_message):
        status_code = 400
        message = 'cart item create'
        error_message = error_message
        super().__init__(status_code, message, error_message)


class DataLimitExceeded(CustomUserError):
    """ 데이터 제한 초과

    Author: 김기용

    History:
        2020-12-28(김기용): 초기생성
    """
    def __init__(self, error_message):
        status_code = 400
        message = 'data_limit_reached'
        error_message = error_message
        super().__init__(status_code, message, error_message)


class CustomerPermissionDenied(CustomUserError):
    """ 일반 유저 권한이 아님

    Author: 고수희

    History:
        2020-12-28(고수희): 초기생성
    """
    def __init__(self, error_message):
        status_code = 400
        message = 'customer permissions denied'
        error_message = error_message
        super().__init__(status_code, message, error_message)


class ProductNotExist(CustomUserError):
    """ 상품이 존재하지 않음

    Author: 고수희

    History:
        2020-12-30(고수희): 초기생성
    """
    def __init__(self, error_message):
        status_code = 400
        message = 'product does not exist'
        error_message = error_message
        super().__init__(status_code, message, error_message)


class DeleteDenied(CustomUserError):
    """ 논리 삭제 거부

    Author: 김기용

    History:
        2020-12-30(김기용): 초기생성
    """
    def __init__(self, error_message):
        status_code = 400
        message = 'invalid_delete_command_access'
        error_message = error_message
        super().__init__(status_code, message, error_message)


class DateMissingOne(CustomUserError):
    def __init__(self, error_message):
        status_code = 400
        message = 'date inputs should be start_date and end_date'
        error_message = error_message
        super().__init__(status_code, message, error_message)


class UpdateDenied(CustomUserError):
    """ 수정 거부

    Author: 김기용

    History:
        2020-12-30(김기용): 초기생성
    """
    def __init__(self, error_message):
        status_code = 400
        message = 'unable_to_update'
        error_message = error_message
        super().__init__(status_code, message, error_message)


class EventSearchTwoInput(CustomUserError):
    def __init__(self, error_message):
        status_code = 400
        message = 'event search inputs must be only one'
        error_message = error_message

        super().__init__(status_code, message, error_message)


class DateMissingOne(CustomUserError):
    def __init__(self, error_message):
        status_code = 400
        message = 'date inputs should be start_date and end_date'
        error_message = error_message

        super().__init__(status_code, message, error_message)


class EventSearchTwoInput(CustomUserError):
    def __init__(self, error_message):
        status_code = 400
        message = 'event search inputs must be only one'
        error_message = error_message

        super().__init__(status_code, message, error_message)


class EventDoesNotExist(CustomUserError):
    def __init__(self, error_message):
        status_code = 404
        message = 'event not exist'
        error_message = error_message

        super().__init__(status_code, message, error_message)

class OrderFilterNotExist(CustomUserError):
    def __init__(self, error_message):
        status_code = 400
        message = 'must be date inputs or filter inputs'
        error_message = error_message

        super().__init__(status_code, message, error_message)


class OrderDoesNotExist(CustomUserError):
    """ 주문 리스트 없음

        Author: 김민서

        History:
            2020-12-31(김민서): 초기생성
    """
    def __init__(self, error_message):
        status_code = 404
        message = 'order does not exist'
        error_message = error_message

        super().__init__(status_code, message, error_message)


class CheckoutDenied(CustomUserError):
    """ 상품 결제 거부

    Author: 고수희

    History:
        2020-12-31(고수희): 초기생성
    """
    def __init__(self, error_message):
        status_code = 400
        message = 'unable_to_checkout'
        error_message = error_message
        super().__init__(status_code, message, error_message)
<<<<<<< HEAD


class OrderCreateDenied(CustomUserError):
    """ 결제 추가 실패

        Author: 고수희

        History:
            2020-12-31(고수희): 초기생성
    """
    def __init__(self, error_message):
        status_code = 404
        message = 'order create denied'
=======
        
        
class NoPermissionGetOrderList(CustomUserError):
    """ 주문 리스트 조회 권한 없음

        Author: 김민서

        History:
            2020-12-31(김민서): 초기생성
    """
    def __init__(self, error_message):
        status_code = 403
        message = 'no permission to get order list'
>>>>>>> 52b0465b
        error_message = error_message
        super().__init__(status_code, message, error_message)<|MERGE_RESOLUTION|>--- conflicted
+++ resolved
@@ -450,22 +450,7 @@
         message = 'unable_to_checkout'
         error_message = error_message
         super().__init__(status_code, message, error_message)
-<<<<<<< HEAD
-
-
-class OrderCreateDenied(CustomUserError):
-    """ 결제 추가 실패
-
-        Author: 고수희
-
-        History:
-            2020-12-31(고수희): 초기생성
-    """
-    def __init__(self, error_message):
-        status_code = 404
-        message = 'order create denied'
-=======
-        
+
         
 class NoPermissionGetOrderList(CustomUserError):
     """ 주문 리스트 조회 권한 없음
@@ -478,6 +463,21 @@
     def __init__(self, error_message):
         status_code = 403
         message = 'no permission to get order list'
->>>>>>> 52b0465b
-        error_message = error_message
-        super().__init__(status_code, message, error_message)+        error_message = error_message
+        super().__init__(status_code, message, error_message)
+
+
+class OrderCreateDenied(CustomUserError):
+    """ 결제 추가 실패
+
+        Author: 고수희
+
+        History:
+            2020-12-31(고수희): 초기생성
+    """
+    def __init__(self, error_message):
+        status_code = 404
+        message = 'order create denied'
+        error_message = error_message
+        super().__init__(status_code, message, error_message)
+        