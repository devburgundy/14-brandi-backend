--- conflicted
+++ resolved
@@ -51,8 +51,4 @@
     # customized exception
     @app.errorhandler(CustomUserError)
     def handle_error(e):
-<<<<<<< HEAD
-        return jsonify({"message": e.message, "errorMessage": e.error_message}), e.status_code
-=======
-        return jsonify({"message": e.message, "errorMessage": e.error_message}), e.status_code
->>>>>>> 9642c531
+        return jsonify({"message": e.message, "errorMessage": e.error_message}), e.status_code