--- conflicted
+++ resolved
@@ -5,15 +5,9 @@
 from flask import Flask
 from flask_cors import CORS
 
-<<<<<<< HEAD
-from model import SampleUserDao, UserDao, DestinationDao, CartItemDao, SenderDao, EventDao, ProductListDao,  OrderDao
-from service import SampleUserService, UserService, DestinationService, CartItemService, SenderService, EventService, ProductListService, OrderService
-=======
-
-from model import SampleUserDao, DestinationDao, CartItemDao, SenderDao, EventDao, OrderDao
+from model import SampleUserDao, UserDao, DestinationDao, CartItemDao, SenderDao, EventDao, ProductListDao, OrderDao
 from service import SampleUserService, UserService, DestinationService, CartItemService, SenderService, EventService, ProductListService, OrderService, CategoryListService
 
->>>>>>> 52b0465b
 from view import create_endpoints
 
 from model.admin import SellerDao
@@ -69,11 +63,8 @@
     sender_dao = SenderDao()
     event_dao = EventDao()
     order_dao = OrderDao()
-<<<<<<< HEAD
-=======
     seller_dao = SellerDao()
     create_product_dao = CreateProductDao()
->>>>>>> 52b0465b
 
     # business Layer,   깔끔한 관리 방법을 생각하기
     services = Services
@@ -86,14 +77,10 @@
     services.category_list_service = CategoryListService()
     services.sender_service = SenderService(sender_dao)
     services.event_service = EventService(event_dao)
-<<<<<<< HEAD
     services.order_service = OrderService(order_dao)
-
-=======
     services.seller_service = SellerService(seller_dao,app.config)
     services.create_product_service = CreateProductService(create_product_dao)
     
->>>>>>> 52b0465b
     # presentation Layer
     create_endpoints(app, services, database)
 
