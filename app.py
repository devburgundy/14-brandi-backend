--- conflicted
+++ resolved
@@ -4,15 +4,6 @@
 from flask         import Flask
 from flask_cors    import CORS
 
-<<<<<<< HEAD
-from flask.json import JSONEncoder
-from flask import Flask
-from flask_cors import CORS
-
-from model import SampleUserDao, UserDao, DestinationDao, CartItemDao, EventDao, EnquiryDao
-from service import SampleUserService, UserService, DestinationService, CartItemService, EventService, EnquiryService
-=======
->>>>>>> 3fa1e6f9
 from view import create_endpoints
 
 #admin
@@ -85,17 +76,6 @@
         app.config.update(test_config)
 
     database = app.config['DB']
-<<<<<<< HEAD
-    # persistence Layers
-    sample_user_dao = SampleUserDao()
-    user_dao = UserDao()
-    destination_dao = DestinationDao()
-    cart_item_dao = CartItemDao()
-    event_dao = EventDao()
-    enquiry_dao = EnquiryDao()
-
-    # business Layer
-=======
 
     # persistence Layer
     sample_user_dao    = SampleUserDao()
@@ -114,7 +94,6 @@
     
     # business Layer,   깔끔한 관리 방법을 생각하기
     # service
->>>>>>> 3fa1e6f9
     services = Services
     services.sample_user_service   = SampleUserService(sample_user_dao)
     services.user_service          = UserService(app.config)
@@ -127,10 +106,6 @@
     
     #admin1
     services.event_service = EventService(event_dao)
-<<<<<<< HEAD
-    services.enquiry_service = EnquiryService(enquiry_dao)
-
-=======
     services.order_service = OrderService(order_dao)
     
     #admin2
@@ -138,8 +113,7 @@
     services.seller_info_service    = SellerInfoService(seller_info_dao)
     services.product_create_service = ProductCreateService(product_create_dao)
     services.product_manage_service = ProductManageService(product_manage_dao)
-    
->>>>>>> 3fa1e6f9
+
     # presentation Layer
     create_endpoints(app, services, database)
     
