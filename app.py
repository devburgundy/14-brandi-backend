import decimal

from flask.json    import JSONEncoder
from flask         import Flask
from flask_cors    import CORS

from view import create_endpoints

#admin
<<<<<<< HEAD
from model   import OrderDao, OrderDetailDao
from model   import SellerDao
from model   import ProductCreateDao
=======
from model   import OrderDao

from model import OrderDao, OrderDetailDao
from model import SellerDao
from model import ProductCreateDao
>>>>>>> 54771cd6

from service import OrderService

from model   import SellerInfoDao, SellerDao, ProductCreateDao, ProductManageDao
from service import SellerService, SellerInfoService, ProductCreateService, ProductManageService


#service
from model import (
    SampleUserDao,
    DestinationDao,
    CartItemDao,
    SenderDao,
    EventDao,
    ProductListDao,
    StoreOrderDao,
    SellerShopDao
)

from service import (
    SampleUserService,
    UserService,
    DestinationService,
    CartItemService,
    SenderService,
    EventService,
    ProductListService,
    StoreOrderService,
    CategoryListService,
    SellerShopService,
    BookmarkService,
    EventListService,
    ProductEnquiryService
)


class CustomJSONEncoder(JSONEncoder):
    def default(self, obj):
        import datetime, decimal
        try:
            if isinstance(obj, datetime.date):
                return obj.isoformat(sep=' ')
            if isinstance(obj, datetime.datetime):
                return obj.isoformat(sep=' ')
            if isinstance(obj, decimal.Decimal):
                return float(obj)
            iterable = iter(obj)
        except TypeError:
            pass
        else:
            return list(iterable)
        return JSONEncoder.default(self, obj)


# for getting multiple service classes

class Services:
    pass


def create_app(test_config=None):
    app = Flask(__name__)
    app.debug = True
    app.json_encoder = CustomJSONEncoder
    # By default, submission of cookies across domains is disabled due to the security implications.
    CORS(app, resources={r'*': {'origins': '*'}})

    if test_config is None:
        app.config.from_pyfile("config.py")
    else:
        app.config.update(test_config)

    database = app.config['DB']

    # persistence Layer
    sample_user_dao = SampleUserDao()
    destination_dao = DestinationDao()
    cart_item_dao = CartItemDao()
    sender_dao = SenderDao()
    event_dao = EventDao()
    store_order_dao = StoreOrderDao()
    order_dao = OrderDao()
    seller_shop_dao = SellerShopDao()

    # admin2
    order_detail_dao = OrderDetailDao()

    seller_dao = SellerDao()
    seller_info_dao = SellerInfoDao()
    product_create_dao = ProductCreateDao()
    product_manage_dao = ProductManageDao()

<<<<<<< HEAD
=======

>>>>>>> 54771cd6
    # business Layer,   깔끔한 관리 방법을 생각하기
    
    # service
    services = Services
    services.sample_user_service   = SampleUserService(sample_user_dao)
    services.user_service          = UserService(app.config)
    services.destination_service   = DestinationService(destination_dao)
    services.cart_item_service     = CartItemService(cart_item_dao)
    services.store_order_service   = StoreOrderService(store_order_dao)
    services.product_list_service  = ProductListService()
    services.category_list_service = CategoryListService()
<<<<<<< HEAD
    services.seller_service        = SellerService(seller_dao)
    services.sender_service        = SenderService(sender_dao)

=======
    services.event_list_service = EventListService()
    services.sender_service = SenderService(sender_dao)
    services.event_service = EventService(event_dao)
    services.seller_service = SellerService(seller_dao, app.config)
    services.create_product_service = ProductCreateService(product_create_dao)
    services.bookmark_service = BookmarkService()
    services.product_enquiry_list_service = ProductEnquiryService()
    services.seller_shop_service = SellerShopService(seller_shop_dao)
    services.seller_info_service = SellerInfoService(seller_info_dao)
    
>>>>>>> 54771cd6
    #admin1
    services.event_service = EventService(event_dao)
    services.order_service = OrderService(order_dao)
    services.order_detail_service = OrderService(order_detail_dao)
<<<<<<< HEAD

=======
    
>>>>>>> 54771cd6
    #admin2
    services.seller_service         = SellerService(app.config)
    services.seller_info_service    = SellerInfoService(seller_info_dao)
    services.product_create_service = ProductCreateService(product_create_dao)
    services.product_manage_service = ProductManageService(product_manage_dao)

    # presentation Layer
    create_endpoints(app, services, database)

    return app<|MERGE_RESOLUTION|>--- conflicted
+++ resolved
@@ -7,18 +7,7 @@
 from view import create_endpoints
 
 #admin
-<<<<<<< HEAD
-from model   import OrderDao, OrderDetailDao
-from model   import SellerDao
-from model   import ProductCreateDao
-=======
-from model   import OrderDao
-
 from model import OrderDao, OrderDetailDao
-from model import SellerDao
-from model import ProductCreateDao
->>>>>>> 54771cd6
-
 from service import OrderService
 
 from model   import SellerInfoDao, SellerDao, ProductCreateDao, ProductManageDao
@@ -110,10 +99,7 @@
     product_create_dao = ProductCreateDao()
     product_manage_dao = ProductManageDao()
 
-<<<<<<< HEAD
-=======
 
->>>>>>> 54771cd6
     # business Layer,   깔끔한 관리 방법을 생각하기
     
     # service
@@ -125,31 +111,22 @@
     services.store_order_service   = StoreOrderService(store_order_dao)
     services.product_list_service  = ProductListService()
     services.category_list_service = CategoryListService()
-<<<<<<< HEAD
-    services.seller_service        = SellerService(seller_dao)
-    services.sender_service        = SenderService(sender_dao)
 
-=======
     services.event_list_service = EventListService()
     services.sender_service = SenderService(sender_dao)
     services.event_service = EventService(event_dao)
-    services.seller_service = SellerService(seller_dao, app.config)
+    services.seller_service = SellerService(app.config)
     services.create_product_service = ProductCreateService(product_create_dao)
     services.bookmark_service = BookmarkService()
     services.product_enquiry_list_service = ProductEnquiryService()
     services.seller_shop_service = SellerShopService(seller_shop_dao)
     services.seller_info_service = SellerInfoService(seller_info_dao)
-    
->>>>>>> 54771cd6
+
     #admin1
     services.event_service = EventService(event_dao)
     services.order_service = OrderService(order_dao)
     services.order_detail_service = OrderService(order_detail_dao)
-<<<<<<< HEAD
 
-=======
-    
->>>>>>> 54771cd6
     #admin2
     services.seller_service         = SellerService(app.config)
     services.seller_info_service    = SellerInfoService(seller_info_dao)
