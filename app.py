--- conflicted
+++ resolved
@@ -1,13 +1,8 @@
 from flask import Flask
 from flask_cors import CORS
 
-<<<<<<< HEAD
-from model import SampleUserDao, UserDao, DestinationDao
-from service import SampleUserService, UserService, DestinationService
-=======
-from model import SampleUserDao, UserDao, DestinationSelectDao, CartItemDao
-from service import SampleUserService, UserService, DestinationSelectService, CartItemService
->>>>>>> b18ca893
+from model import SampleUserDao, UserDao, DestinationDao, CartItemDao
+from service import SampleUserService, UserService, DestinationService, CartItemService
 from view import create_endpoints
 
 
@@ -33,29 +28,14 @@
     # persistence Layers
     sample_user_dao = SampleUserDao()
     user_dao = UserDao()
-
     destination_dao = DestinationDao()
-
-
-
     cart_item_dao = CartItemDao()
 
     # business Layer
     services = Services
     services.sample_user_service = SampleUserService(sample_user_dao)
     services.user_service = UserService(user_dao)
-
-<<<<<<< HEAD
     services.destination_service = DestinationService(destination_dao)
-=======
-
-
-    services.destination_select_service = DestinationSelectService(destination_dao)
->>>>>>> b18ca893
-
-
-
-
     services.cart_item_service = CartItemService(cart_item_dao)
 
     # presentation Layer
