import decimal

from flask.json    import JSONEncoder
from flask         import Flask
from flask_cors    import CORS

from view import create_endpoints

#admin
from model   import OrderDao

from model import OrderDao, OrderDetailDao
from model import SellerDao
from model import ProductCreateDao

from service import OrderService

#admin2
from model   import SellerInfoDao, SellerDao, ProductCreateDao, ProductManageDao
from service import SellerService, SellerInfoService, ProductCreateService, ProductManageService

#service
from model import (
    SampleUserDao,
    DestinationDao,
    CartItemDao,
    SenderDao,
    EventDao,
    ProductListDao,
    StoreOrderDao,
    SellerShopDao
)

from service import (
    SampleUserService,
    UserService,
    DestinationService,
    CartItemService,
    SenderService,
    EventService,
    ProductListService,
    StoreOrderService,
    CategoryListService,
    SellerShopService,
    BookmarkService,
    EventListService,
    ProductEnquiryService
)


class CustomJSONEncoder(JSONEncoder):
    def default(self, obj):
        import datetime, decimal
        try:
            if isinstance(obj, datetime.date):
                return obj.isoformat(sep=' ')
            if isinstance(obj, datetime.datetime):
                return obj.isoformat(sep=' ')
            if isinstance(obj, decimal.Decimal):
                return float(obj)
            iterable = iter(obj)
        except TypeError:
            pass
        else:
            return list(iterable)
        return JSONEncoder.default(self, obj)


# for getting multiple service classes



class Services:
    pass


def create_app(test_config=None):
    app = Flask(__name__)
    app.debug = True
    app.json_encoder = CustomJSONEncoder
    # By default, submission of cookies across domains is disabled due to the security implications.
    CORS(app, resources={r'*': {'origins': '*'}})

    if test_config is None:
        app.config.from_pyfile("config.py")
    else:
        app.config.update(test_config)

    database = app.config['DB']

    # persistence Layer
    sample_user_dao = SampleUserDao()
    destination_dao = DestinationDao()
    cart_item_dao = CartItemDao()
    sender_dao = SenderDao()
    event_dao = EventDao()
    store_order_dao = StoreOrderDao()
    order_dao = OrderDao()

    # admin2
    order_detail_dao = OrderDetailDao()

    seller_dao = SellerDao()
    seller_info_dao = SellerInfoDao()
    product_create_dao = ProductCreateDao()
    product_manage_dao = ProductManageDao()

<<<<<<< HEAD

    seller_shop_dao = SellerShopDao()

    # business Layer,   깔끔한 관리 방법을 생각하기
=======
    # business Layer
>>>>>>> 5a7fb713
    services = Services
    services.sample_user_service = SampleUserService(sample_user_dao)

    services.seller_info_service = SellerInfoService(seller_info_dao)
    
    # business Layer,   깔끔한 관리 방법을 생각하기
    # service
    services = Services
    services.sample_user_service   = SampleUserService(sample_user_dao)
    services.user_service          = UserService(app.config)
    services.destination_service   = DestinationService(destination_dao)
    services.cart_item_service     = CartItemService(cart_item_dao)
    services.store_order_service   = StoreOrderService(store_order_dao)
    services.product_list_service  = ProductListService()
    services.category_list_service = CategoryListService()
<<<<<<< HEAD
    services.event_list_service = EventListService()
    services.sender_service = SenderService(sender_dao)
    services.event_service = EventService(event_dao)
    services.order_service = OrderService(order_dao)
    services.seller_service = SellerService(seller_dao, app.config)
    services.create_product_service = CreateProductService(create_product_dao)
    services.bookmark_service = BookmarkService()
    services.product_enquiry_list_service = ProductEnquiryService()

    services.seller_shop_service = SellerShopService(seller_shop_dao)
=======
    services.sender_service        = SenderService(sender_dao)
    
    #admin1
    services.event_service = EventService(event_dao)
    services.order_service = OrderService(order_dao)
    services.order_detail_service = OrderService(order_detail_dao)
>>>>>>> 5a7fb713
    
    #admin2
    services.seller_service         = SellerService(seller_dao, app.config)
    services.seller_info_service    = SellerInfoService(seller_info_dao)
    services.product_create_service = ProductCreateService(product_create_dao)
    services.product_manage_service = ProductManageService(product_manage_dao)

    # presentation Layer
    create_endpoints(app, services, database)
    
    return app<|MERGE_RESOLUTION|>--- conflicted
+++ resolved
@@ -96,6 +96,7 @@
     event_dao = EventDao()
     store_order_dao = StoreOrderDao()
     order_dao = OrderDao()
+    seller_shop_dao = SellerShopDao()
 
     # admin2
     order_detail_dao = OrderDetailDao()
@@ -105,20 +106,9 @@
     product_create_dao = ProductCreateDao()
     product_manage_dao = ProductManageDao()
 
-<<<<<<< HEAD
-
-    seller_shop_dao = SellerShopDao()
 
     # business Layer,   깔끔한 관리 방법을 생각하기
-=======
-    # business Layer
->>>>>>> 5a7fb713
-    services = Services
-    services.sample_user_service = SampleUserService(sample_user_dao)
-
-    services.seller_info_service = SellerInfoService(seller_info_dao)
     
-    # business Layer,   깔끔한 관리 방법을 생각하기
     # service
     services = Services
     services.sample_user_service   = SampleUserService(sample_user_dao)
@@ -128,25 +118,20 @@
     services.store_order_service   = StoreOrderService(store_order_dao)
     services.product_list_service  = ProductListService()
     services.category_list_service = CategoryListService()
-<<<<<<< HEAD
     services.event_list_service = EventListService()
     services.sender_service = SenderService(sender_dao)
     services.event_service = EventService(event_dao)
-    services.order_service = OrderService(order_dao)
     services.seller_service = SellerService(seller_dao, app.config)
     services.create_product_service = CreateProductService(create_product_dao)
     services.bookmark_service = BookmarkService()
     services.product_enquiry_list_service = ProductEnquiryService()
-
     services.seller_shop_service = SellerShopService(seller_shop_dao)
-=======
-    services.sender_service        = SenderService(sender_dao)
+    services.seller_info_service = SellerInfoService(seller_info_dao)
     
     #admin1
     services.event_service = EventService(event_dao)
     services.order_service = OrderService(order_dao)
     services.order_detail_service = OrderService(order_detail_dao)
->>>>>>> 5a7fb713
     
     #admin2
     services.seller_service         = SellerService(seller_dao, app.config)
@@ -156,5 +141,5 @@
 
     # presentation Layer
     create_endpoints(app, services, database)
-    
+
     return app