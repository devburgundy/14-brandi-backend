from flask.json import JSONEncoder
from flask import Flask
from flask_cors import CORS

<<<<<<< HEAD

from model import SampleUserDao, OrderDao, EventDao
from service import SampleUserService, OrderService, EventService
=======
from model import SampleUserDao, UserDao, DestinationDao, CartItemDao, EventDao
from service import SampleUserService, UserService, DestinationService, CartItemService, EventService
>>>>>>> a2194e0e

from view import create_endpoints

class CustomJSONEncoder(JSONEncoder):
    def default(self, obj):
        import datetime
        try:
            if isinstance(obj, datetime.date):
                return obj.isoformat(sep=' ')
            if isinstance(obj, datetime.datetime):
                return obj.isoformat(sep=' ')
            iterable = iter(obj)
        except TypeError:
            pass
        else:
            return list(iterable)
        return JSONEncoder.default(self, obj)


# for getting multiple service classes
class Services:
    pass


def create_app(test_config=None):
    app = Flask(__name__)
    app.debug = True

    app.json_encoder = CustomJSONEncoder
    # By default, submission of cookies across domains is disabled due to the security implications.
    CORS(app, resources={r'*': {'origins': '*'}})

    if test_config is None:
        app.config.from_pyfile("config.py")
    else:
        app.config.update(test_config)

    database = app.config['DB']

    # persistence Layers
    sample_user_dao = SampleUserDao()
<<<<<<< HEAD
    order_dao = OrderDao()
=======

    user_dao = UserDao()
    destination_dao = DestinationDao()
    cart_item_dao = CartItemDao()
>>>>>>> a2194e0e
    event_dao = EventDao()

    # business Layer
    services = Services
    services.sample_user_service = SampleUserService(sample_user_dao)
<<<<<<< HEAD
    services.order_service = OrderService(order_dao)
=======

    services.user_service = UserService(user_dao, app.config)
    services.destination_service = DestinationService(destination_dao)
    services.cart_item_service = CartItemService(cart_item_dao)

>>>>>>> a2194e0e
    services.event_service = EventService(event_dao)



    # presentation Layer
    create_endpoints(app, services, database)

    return app<|MERGE_RESOLUTION|>--- conflicted
+++ resolved
@@ -2,15 +2,8 @@
 from flask import Flask
 from flask_cors import CORS
 
-<<<<<<< HEAD
-
-from model import SampleUserDao, OrderDao, EventDao
-from service import SampleUserService, OrderService, EventService
-=======
 from model import SampleUserDao, UserDao, DestinationDao, CartItemDao, EventDao
 from service import SampleUserService, UserService, DestinationService, CartItemService, EventService
->>>>>>> a2194e0e
-
 from view import create_endpoints
 
 class CustomJSONEncoder(JSONEncoder):
@@ -51,31 +44,22 @@
 
     # persistence Layers
     sample_user_dao = SampleUserDao()
-<<<<<<< HEAD
-    order_dao = OrderDao()
-=======
 
     user_dao = UserDao()
     destination_dao = DestinationDao()
     cart_item_dao = CartItemDao()
->>>>>>> a2194e0e
+    order_dao = OrderDao()
     event_dao = EventDao()
 
     # business Layer
     services = Services
     services.sample_user_service = SampleUserService(sample_user_dao)
-<<<<<<< HEAD
-    services.order_service = OrderService(order_dao)
-=======
 
     services.user_service = UserService(user_dao, app.config)
     services.destination_service = DestinationService(destination_dao)
     services.cart_item_service = CartItemService(cart_item_dao)
-
->>>>>>> a2194e0e
+    services.order_service = OrderService(order_dao)
     services.event_service = EventService(event_dao)
-
-
 
     # presentation Layer
     create_endpoints(app, services, database)
