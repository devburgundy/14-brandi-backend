--- conflicted
+++ resolved
@@ -38,13 +38,9 @@
     ProductListService,
     StoreOrderService,
     CategoryListService,
-<<<<<<< HEAD
     SellerShopService,
-    BookmarkService
-=======
+    BookmarkService,
     EventListService,
-    SellerShopService
->>>>>>> 681343cb
 )
 
 
