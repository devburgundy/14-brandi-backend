

from flask.json import JSONEncoder
from flask import Flask
from flask_cors import CORS

<<<<<<< HEAD
from model import SampleUserDao, UserDao, DestinationDao, CartItemDao, SenderDao
from service import SampleUserService, UserService, DestinationService, CartItemService, SenderService
=======
from model import SampleUserDao, UserDao, DestinationDao, CartItemDao, EventDao
from service import SampleUserService, UserService, DestinationService, CartItemService, EventService
>>>>>>> 80fa7db6
from view import create_endpoints

class CustomJSONEncoder(JSONEncoder):
    def default(self, obj):
        import datetime
        try:
            if isinstance(obj, datetime.date):
                return obj.isoformat(sep=' ')
            if isinstance(obj, datetime.datetime):
                return obj.isoformat(sep=' ')
            iterable = iter(obj)
        except TypeError:
            pass
        else:
            return list(iterable)
        return JSONEncoder.default(self, obj)


# for getting multiple service classes
class Services:
    pass


def create_app(test_config=None):
    app = Flask(__name__)
    app.debug = True

    app.json_encoder = CustomJSONEncoder
    # By default, submission of cookies across domains is disabled due to the security implications.
    CORS(app, resources={r'*': {'origins': '*'}})

    if test_config is None:
        app.config.from_pyfile("config.py")
    else:
        app.config.update(test_config)

    database = app.config['DB']

    # persistence Layers
    sample_user_dao = SampleUserDao()
    user_dao = UserDao()
    destination_dao = DestinationDao()
    cart_item_dao = CartItemDao()
<<<<<<< HEAD
    sender_dao = SenderDao()
=======
    event_dao = EventDao()
>>>>>>> 80fa7db6

    # business Layer,   깔끔한 관리 방법을 생각하기
    services = Services
    services.sample_user_service = SampleUserService(sample_user_dao)
    services.user_service = UserService(user_dao, app.config)
    services.destination_service = DestinationService(destination_dao)
    services.cart_item_service = CartItemService(cart_item_dao)
<<<<<<< HEAD
    services.sender_service = SenderService(sender_dao)
=======
    services.event_service = EventService(event_dao)
>>>>>>> 80fa7db6

    # presentation Layer
    create_endpoints(app, services, database)

    return app<|MERGE_RESOLUTION|>--- conflicted
+++ resolved
@@ -4,14 +4,12 @@
 from flask import Flask
 from flask_cors import CORS
 
-<<<<<<< HEAD
 from model import SampleUserDao, UserDao, DestinationDao, CartItemDao, SenderDao
 from service import SampleUserService, UserService, DestinationService, CartItemService, SenderService
-=======
 from model import SampleUserDao, UserDao, DestinationDao, CartItemDao, EventDao
 from service import SampleUserService, UserService, DestinationService, CartItemService, EventService
->>>>>>> 80fa7db6
 from view import create_endpoints
+
 
 class CustomJSONEncoder(JSONEncoder):
     def default(self, obj):
@@ -54,11 +52,8 @@
     user_dao = UserDao()
     destination_dao = DestinationDao()
     cart_item_dao = CartItemDao()
-<<<<<<< HEAD
     sender_dao = SenderDao()
-=======
     event_dao = EventDao()
->>>>>>> 80fa7db6
 
     # business Layer,   깔끔한 관리 방법을 생각하기
     services = Services
@@ -66,11 +61,8 @@
     services.user_service = UserService(user_dao, app.config)
     services.destination_service = DestinationService(destination_dao)
     services.cart_item_service = CartItemService(cart_item_dao)
-<<<<<<< HEAD
     services.sender_service = SenderService(sender_dao)
-=======
     services.event_service = EventService(event_dao)
->>>>>>> 80fa7db6
 
     # presentation Layer
     create_endpoints(app, services, database)
