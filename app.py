

from flask.json import JSONEncoder
from flask import Flask
from flask_cors import CORS

<<<<<<< HEAD
from model import SampleUserDao, UserDao, DestinationDao, CartItemDao, EventDao, ProductListDao
from service import SampleUserService, UserService, DestinationService, CartItemService, EventService, ProductListService
=======
from model import SampleUserDao, UserDao, DestinationDao, CartItemDao, SenderDao
from service import SampleUserService, UserService, DestinationService, CartItemService, SenderService
from model import SampleUserDao, UserDao, DestinationDao, CartItemDao, EventDao
from service import SampleUserService, UserService, DestinationService, CartItemService, EventService
>>>>>>> 3d2bf58d
from view import create_endpoints


class CustomJSONEncoder(JSONEncoder):
    def default(self, obj):
        import datetime
        try:
            if isinstance(obj, datetime.date):
                return obj.isoformat(sep=' ')
            if isinstance(obj, datetime.datetime):
                return obj.isoformat(sep=' ')
            iterable = iter(obj)
        except TypeError:
            pass
        else:
            return list(iterable)
        return JSONEncoder.default(self, obj)


# for getting multiple service classes
class Services:
    pass


def create_app(test_config=None):
    app = Flask(__name__)
    app.debug = True

    app.json_encoder = CustomJSONEncoder
    # By default, submission of cookies across domains is disabled due to the security implications.
    CORS(app, resources={r'*': {'origins': '*'}})

    if test_config is None:
        app.config.from_pyfile("config.py")
    else:
        app.config.update(test_config)

    database = app.config['DB']

    # persistence Layers
    sample_user_dao = SampleUserDao()
    user_dao = UserDao()
    destination_dao = DestinationDao()
    cart_item_dao = CartItemDao()
<<<<<<< HEAD
    product_list_dao = ProductListDao()
=======
    sender_dao = SenderDao()
>>>>>>> 3d2bf58d
    event_dao = EventDao()

    # business Layer,   깔끔한 관리 방법을 생각하기
    services = Services
    services.sample_user_service = SampleUserService(sample_user_dao)
    services.user_service = UserService(user_dao, app.config)
    services.destination_service = DestinationService(destination_dao)
    services.cart_item_service = CartItemService(cart_item_dao)
<<<<<<< HEAD
    services.product_list_service = ProductListService(product_list_dao)
=======
    services.sender_service = SenderService(sender_dao)
>>>>>>> 3d2bf58d
    services.event_service = EventService(event_dao)

    # presentation Layer
    create_endpoints(app, services, database)

    return app
<|MERGE_RESOLUTION|>--- conflicted
+++ resolved
@@ -4,15 +4,8 @@
 from flask import Flask
 from flask_cors import CORS
 
-<<<<<<< HEAD
-from model import SampleUserDao, UserDao, DestinationDao, CartItemDao, EventDao, ProductListDao
-from service import SampleUserService, UserService, DestinationService, CartItemService, EventService, ProductListService
-=======
-from model import SampleUserDao, UserDao, DestinationDao, CartItemDao, SenderDao
-from service import SampleUserService, UserService, DestinationService, CartItemService, SenderService
-from model import SampleUserDao, UserDao, DestinationDao, CartItemDao, EventDao
-from service import SampleUserService, UserService, DestinationService, CartItemService, EventService
->>>>>>> 3d2bf58d
+from model import SampleUserDao, UserDao, DestinationDao, CartItemDao, SenderDao, EventDao, ProductListDao
+from service import SampleUserService, UserService, DestinationService, CartItemService, SenderService, EventService, ProductListService
 from view import create_endpoints
 
 
@@ -57,11 +50,8 @@
     user_dao = UserDao()
     destination_dao = DestinationDao()
     cart_item_dao = CartItemDao()
-<<<<<<< HEAD
     product_list_dao = ProductListDao()
-=======
     sender_dao = SenderDao()
->>>>>>> 3d2bf58d
     event_dao = EventDao()
 
     # business Layer,   깔끔한 관리 방법을 생각하기
@@ -70,11 +60,8 @@
     services.user_service = UserService(user_dao, app.config)
     services.destination_service = DestinationService(destination_dao)
     services.cart_item_service = CartItemService(cart_item_dao)
-<<<<<<< HEAD
     services.product_list_service = ProductListService(product_list_dao)
-=======
     services.sender_service = SenderService(sender_dao)
->>>>>>> 3d2bf58d
     services.event_service = EventService(event_dao)
 
     # presentation Layer
