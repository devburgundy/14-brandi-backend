--- conflicted
+++ resolved
@@ -1,19 +1,14 @@
-<<<<<<< HEAD
+
 import decimal
 
-=======
->>>>>>> 3769a36a
 from flask.json import JSONEncoder
 from flask import Flask
 from flask_cors import CORS
 
-<<<<<<< HEAD
-from model import SampleUserDao, DestinationDao, CartItemDao, SenderDao, EventDao
-from service import SampleUserService, UserService, DestinationService, CartItemService, SenderService, EventService, ProductListService, CategoryListService
-=======
-from model import SampleUserDao, UserDao, DestinationDao, CartItemDao, SenderDao, EventDao, ProductListDao, OrderDao
-from service import SampleUserService, UserService, DestinationService, CartItemService, SenderService, EventService, ProductListService, OrderService
->>>>>>> 3769a36a
+
+from model import SampleUserDao, DestinationDao, CartItemDao, SenderDao, EventDao, OrderDao
+from service import SampleUserService, UserService, DestinationService, CartItemService, SenderService, EventService, ProductListService, OrderService, CategoryListService
+
 from view import create_endpoints
 
 from model.admin import SellerDao
@@ -64,45 +59,25 @@
 
     # persistence Layers
     sample_user_dao = SampleUserDao()
-<<<<<<< HEAD
-=======
-
-
-    user_dao = UserDao()
-    destination_dao = DestinationDao()
-    cart_item_dao = CartItemDao()
-    order_dao = OrderDao()
-    
-    user_dao = UserDao()
->>>>>>> 3769a36a
     destination_dao = DestinationDao()
     cart_item_dao = CartItemDao()
     sender_dao = SenderDao()
     event_dao = EventDao()
-
+    order_dao = OrderDao()
     seller_dao = SellerDao()
     create_product_dao = CreateProductDao()
 
     # business Layer,   깔끔한 관리 방법을 생각하기
     services = Services
     services.sample_user_service = SampleUserService(sample_user_dao)
-<<<<<<< HEAD
     services.user_service = UserService(app.config)
     services.destination_service = DestinationService(destination_dao)
     services.cart_item_service = CartItemService(cart_item_dao)
+    services.order_service = OrderService(order_dao)
     services.product_list_service = ProductListService()
     services.category_list_service = CategoryListService()
-=======
-
-    services.user_service = UserService(user_dao, app.config)
-    services.destination_service = DestinationService(destination_dao)
-    services.cart_item_service = CartItemService(cart_item_dao)
-    services.order_service = OrderService(order_dao)
-    services.product_list_service = ProductListService(product_list_dao)
->>>>>>> 3769a36a
     services.sender_service = SenderService(sender_dao)
     services.event_service = EventService(event_dao)
-
     services.seller_service = SellerService(seller_dao,app.config)
     services.create_product_service = CreateProductService(create_product_dao)
     
